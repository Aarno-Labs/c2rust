--- conflicted
+++ resolved
@@ -8,10 +8,7 @@
     PlaceElem, PlaceRef, ProjectionElem, Rvalue, Statement, StatementKind,
 };
 use rustc_middle::ty::{self, AdtDef, DefIdTree, SubstsRef, Ty, TyCtxt, TyKind, UintTy};
-<<<<<<< HEAD
 use rustc_type_ir::IntTy;
-=======
->>>>>>> c8a0b10e
 use std::fmt::Debug;
 
 #[derive(Debug)]
@@ -321,7 +318,41 @@
     }
 }
 
-<<<<<<< HEAD
+pub fn get_cast_place<'tcx>(rv: &Rvalue<'tcx>) -> Option<Place<'tcx>> {
+    match rv {
+        Rvalue::Cast(_, op, _) => op.place(),
+        _ => None,
+    }
+}
+
+pub fn terminator_location(block: BasicBlock, block_data: &BasicBlockData) -> Location {
+    Location {
+        block,
+        statement_index: block_data.statements.len(),
+    }
+}
+
+pub fn get_assign_sides<'tcx, 'a>(
+    stmt: &'a Statement<'tcx>,
+) -> Option<(Place<'tcx>, &'a Rvalue<'tcx>)> {
+    let (pl, ref rv) = match &stmt.kind {
+        StatementKind::Assign(it) => Some(&**it),
+        _ => None,
+    }?;
+    Some((*pl, rv))
+}
+
+/// Check if a [`Constant`] is an integer constant that can be casted to a null pointer.
+pub fn is_null_const(constant: Constant) -> bool {
+    match constant.literal.try_to_scalar() {
+        Some(Scalar::Int(i)) => i.is_null(),
+        _ => false,
+    }
+}
+
+pub trait PhantomLifetime<'a> {}
+impl<'a, T: ?Sized> PhantomLifetime<'a> for T {}
+
 /// Determine if `from` can be safely transmuted to `to`,
 /// which is defined as `*(from as *const To)` being a safe operation,
 /// where `from: *const From` and assuming `*from` already was safe.
@@ -381,40 +412,4 @@
     let from = from.builtin_deref(true)?.ty;
     let to = to.builtin_deref(true)?.ty;
     Some(is_transmutable_to(from, to))
-}
-=======
-pub fn get_cast_place<'tcx>(rv: &Rvalue<'tcx>) -> Option<Place<'tcx>> {
-    match rv {
-        Rvalue::Cast(_, op, _) => op.place(),
-        _ => None,
-    }
-}
-
-pub fn terminator_location(block: BasicBlock, block_data: &BasicBlockData) -> Location {
-    Location {
-        block,
-        statement_index: block_data.statements.len(),
-    }
-}
-
-pub fn get_assign_sides<'tcx, 'a>(
-    stmt: &'a Statement<'tcx>,
-) -> Option<(Place<'tcx>, &'a Rvalue<'tcx>)> {
-    let (pl, ref rv) = match &stmt.kind {
-        StatementKind::Assign(it) => Some(&**it),
-        _ => None,
-    }?;
-    Some((*pl, rv))
-}
-
-/// Check if a [`Constant`] is an integer constant that can be casted to a null pointer.
-pub fn is_null_const(constant: Constant) -> bool {
-    match constant.literal.try_to_scalar() {
-        Some(Scalar::Int(i)) => i.is_null(),
-        _ => false,
-    }
-}
-
-pub trait PhantomLifetime<'a> {}
-impl<'a, T: ?Sized> PhantomLifetime<'a> for T {}
->>>>>>> c8a0b10e
+}