use crate::labeled_ty::LabeledTy;
use crate::trivial::IsTrivial;
use rustc_const_eval::interpret::Scalar;
use rustc_hir::def::DefKind;
use rustc_hir::def_id::DefId;
use rustc_middle::mir::{
    BasicBlock, BasicBlockData, Constant, Field, Local, Location, Mutability, Operand, Place,
    PlaceElem, PlaceRef, ProjectionElem, Rvalue, Statement, StatementKind,
};
<<<<<<< HEAD
use rustc_middle::ty::{self, AdtDef, DefIdTree, SubstsRef, Ty, TyCtxt, TyKind, UintTy};
use rustc_type_ir::IntTy;
=======
use rustc_middle::ty::{
    self, AdtDef, DefIdTree, EarlyBinder, Subst, SubstsRef, Ty, TyCtxt, TyKind, UintTy,
};
>>>>>>> d1e05f32
use std::fmt::Debug;

#[derive(Debug)]
pub enum RvalueDesc<'tcx> {
    /// A pointer projection, such as `&(*x.y).z`.  The rvalue is split into a base pointer
    /// expression (in this case `x.y`) and a projection (`.z`).  The `&` and `*` are implicit.
    Project {
        /// The base pointer of the projection.  This is guaranteed to evaluate to a pointer or
        /// reference type.
        ///
        /// This may contain derefs, indicating that the pointer was loaded through another
        /// pointer.  Only the outermost deref is implicit.  For example, `&(**x).y` has a `base`
        /// of `*x` and a `proj` of `.y`.
        base: PlaceRef<'tcx>,
        /// The projection applied to the pointer.  This contains no `Deref` projections.
        proj: &'tcx [PlaceElem<'tcx>],
    },
    /// The address of a local or one of its fields, such as `&x.y`.  The rvalue is split into a
    /// base local (in this case `x`) and a projection (`.y`).  The `&` is implicit.
    AddrOfLocal {
        local: Local,
        /// The projection applied to the local.  This contains no `Deref` projections.
        proj: &'tcx [PlaceElem<'tcx>],
    },
}

pub fn describe_rvalue<'tcx>(rv: &Rvalue<'tcx>) -> Option<RvalueDesc<'tcx>> {
    Some(match *rv {
        Rvalue::Use(ref op) => match *op {
            Operand::Move(pl) | Operand::Copy(pl) => RvalueDesc::Project {
                base: pl.as_ref(),
                proj: &[],
            },
            Operand::Constant(_) => return None,
        },
        Rvalue::Ref(_, _, pl) | Rvalue::AddressOf(_, pl) => {
            let projection = &pl.projection[..];
            match projection
                .iter()
                .rposition(|p| matches!(p, PlaceElem::Deref))
            {
                Some(i) => {
                    // `i` is the index of the last `ProjectionElem::Deref` in `pl`.
                    RvalueDesc::Project {
                        base: PlaceRef {
                            local: pl.local,
                            projection: &projection[..i],
                        },
                        proj: &projection[i + 1..],
                    }
                }
                None => {
                    // `pl` refers to a field/element of a local.
                    RvalueDesc::AddrOfLocal {
                        local: pl.local,
                        proj: projection,
                    }
                }
            }
        }
        _ => return None,
    })
}

#[derive(Debug)]
pub enum Callee<'tcx> {
    /// A [`Trivial`] library function is one that has no effect on pointer permissions in its caller.
    ///
    /// Thus, a [`Trivial`] function call requires no special handling.
    ///
    /// A function is [`Trivial`] if it has no argument or return types that are or contain a pointer.
    /// Note that "contains a pointer" is calculated recursively.
    /// There must not be any raw pointer accessible from that type.
    ///
    /// We ignore the possibility that a function may perform
    /// int-to-ptr casts (a la [`std::ptr::from_exposed_addr`]) internally,
    /// as handling such casts is very difficult and out of scope for now.
    ///
    /// References are allowed, because the existence of that reference in the first place
    /// carries much stronger semantics, so in the case that the reference is casted to a raw pointer,
    /// we can simply use the pointer permissions guaranteed by that reference.
    ///
    /// [`Trivial`]: Self::Trivial
    Trivial,

    /// A function whose definition is not known.
    ///
    /// This could be for multiple reasons.
    ///
    /// A function could be `extern`, so there is no source for it.
    /// Sometimes the actual definition could be linked with a `use` (the ideal solution),
    /// but sometimes it's completely external and thus completely unknown,
    /// as it may be dynamically linked.
    ///
    /// It could also be a function pointer,
    /// for which there could be multiple definitions.
    /// While possible definitions could be statically determined as an optimization,
    /// this provides a safe fallback.
    ///
    /// Or it could a function in another non-local crate, such as `std`,
    /// as definitions of functions from other crates are not available,
    /// and we definitely can't rewrite them at all.
    UnknownDef { ty: Ty<'tcx> },

    /// A function that:
    /// * is in the current, local crate
    /// * is statically-known
    /// * has an accessible definition
    /// * is non-trivial
    /// * is non-builtin
    LocalDef {
        def_id: DefId,
        substs: SubstsRef<'tcx>,
    },

    /// `<*mut T>::offset` or `<*const T>::offset`.
    PtrOffset {
        pointee_ty: Ty<'tcx>,
        mutbl: Mutability,
    },

    /// `<[T]>::as_ptr` and `<[T]>::as_mut_ptr` methods.  Also covers the array and str versions.
    SliceAsPtr {
        /// The pointee type.  This is either `TyKind::Slice`, `TyKind::Array`, or `TyKind::Str`.
        pointee_ty: Ty<'tcx>,

        /// The slice element type.  For `str`, this is `u8`.
        elem_ty: Ty<'tcx>,

        /// Mutability of the output pointer.
        mutbl: Mutability,
    },

    /// libc::malloc
    Malloc,

    /// libc::calloc
    Calloc,

    /// libc::free
    Free,

    /// libc::realloc
    Realloc,

    /// core::ptr::is_null
    IsNull,
}

pub fn ty_callee<'tcx>(tcx: TyCtxt<'tcx>, ty: Ty<'tcx>) -> Callee<'tcx> {
    let is_trivial = || {
        let is_trivial = ty.fn_sig(tcx).is_trivial(tcx);
        eprintln!("{ty:?} is trivial: {is_trivial}");
        is_trivial
    };

    match *ty.kind() {
        ty::FnDef(did, substs) => {
            if is_trivial() {
                Callee::Trivial
            } else if let Some(callee) = builtin_callee(tcx, did, substs) {
                callee
            } else if !did.is_local() || tcx.def_kind(tcx.parent(did)) == DefKind::ForeignMod {
                Callee::UnknownDef { ty }
            } else {
                Callee::LocalDef {
                    def_id: did,
                    substs,
                }
            }
        }
        ty::FnPtr(..) => {
            if is_trivial() {
                Callee::Trivial
            } else {
                Callee::UnknownDef { ty }
            }
        }
        _ => Callee::UnknownDef { ty },
    }
}

fn builtin_callee<'tcx>(tcx: TyCtxt<'tcx>, did: DefId, substs: SubstsRef<'tcx>) -> Option<Callee> {
    let name = tcx.item_name(did);

    match name.as_str() {
        "offset" => {
            // The `offset` inherent method of `*const T` and `*mut T`.
            let parent_did = tcx.parent(did);
            if tcx.def_kind(parent_did) != DefKind::Impl {
                return None;
            }
            if tcx.impl_trait_ref(parent_did).is_some() {
                return None;
            }
            let parent_impl_ty = EarlyBinder(tcx.type_of(parent_did)).subst(tcx, substs);
            let (pointee_ty, mutbl) = match parent_impl_ty.kind() {
                TyKind::RawPtr(tm) => (tm.ty, tm.mutbl),
                _ => return None,
            };
            Some(Callee::PtrOffset { pointee_ty, mutbl })
        }

        name @ "as_ptr" | name @ "as_mut_ptr" => {
            // The `as_ptr` and `as_mut_ptr` inherent methods of `[T]`, `[T; n]`, and `str`.
            let parent_did = tcx.parent(did);
            if tcx.def_kind(parent_did) != DefKind::Impl {
                return None;
            }
            if tcx.impl_trait_ref(parent_did).is_some() {
                return None;
            }
            let parent_impl_ty = EarlyBinder(tcx.type_of(parent_did)).subst(tcx, substs);
            let elem_ty = match *parent_impl_ty.kind() {
                TyKind::Array(ty, _) => ty,
                TyKind::Slice(ty) => ty,
                TyKind::Str => tcx.mk_mach_uint(UintTy::U8),
                _ => return None,
            };
            let mutbl = match name {
                "as_ptr" => Mutability::Not,
                "as_mut_ptr" => Mutability::Mut,
                _ => unreachable!(),
            };
            Some(Callee::SliceAsPtr {
                pointee_ty: parent_impl_ty,
                elem_ty,
                mutbl,
            })
        }

        "malloc" => {
            if matches!(tcx.def_kind(tcx.parent(did)), DefKind::ForeignMod) {
                return Some(Callee::Malloc);
            }
            None
        }

        "calloc" => {
            if matches!(tcx.def_kind(tcx.parent(did)), DefKind::ForeignMod) {
                return Some(Callee::Calloc);
            }
            None
        }

        "realloc" => {
            if matches!(tcx.def_kind(tcx.parent(did)), DefKind::ForeignMod) {
                return Some(Callee::Realloc);
            }
            None
        }

        "free" => {
            if matches!(tcx.def_kind(tcx.parent(did)), DefKind::ForeignMod) {
                return Some(Callee::Free);
            }
            None
        }

        "is_null" => {
            // The `offset` inherent method of `*const T` and `*mut T`.
            let parent_did = tcx.parent(did);
            if tcx.def_kind(parent_did) != DefKind::Impl {
                return None;
            }
            if tcx.impl_trait_ref(parent_did).is_some() {
                return None;
            }
            let parent_impl_ty = EarlyBinder(tcx.type_of(parent_did)).subst(tcx, substs);
            let (_pointee_ty, _mutbl) = match parent_impl_ty.kind() {
                TyKind::RawPtr(tm) => (tm.ty, tm.mutbl),
                _ => return None,
            };
            Some(Callee::IsNull)
        }

        _ => {
            eprintln!("name: {name:?}");
            None
        }
    }
}

pub fn lty_project<'tcx, L: Debug>(
    lty: LabeledTy<'tcx, L>,
    proj: &PlaceElem<'tcx>,
    mut field_lty: impl FnMut(LabeledTy<'tcx, L>, AdtDef<'tcx>, Field) -> LabeledTy<'tcx, L>,
) -> LabeledTy<'tcx, L> {
    match *proj {
        ProjectionElem::Deref => {
            assert!(matches!(lty.kind(), TyKind::Ref(..) | TyKind::RawPtr(..)));
            assert_eq!(lty.args.len(), 1);
            lty.args[0]
        }
        ProjectionElem::Field(f, _) => match lty.kind() {
            TyKind::Tuple(_) => lty.args[f.index()],
            TyKind::Adt(def, _) => field_lty(lty, *def, f),
            _ => panic!("Field projection is unsupported on type {:?}", lty),
        },
        ProjectionElem::Index(..) | ProjectionElem::ConstantIndex { .. } => {
            assert!(matches!(lty.kind(), TyKind::Array(..) | TyKind::Slice(..)));
            assert_eq!(lty.args.len(), 1);
            lty.args[0]
        }
        ProjectionElem::Subslice { .. } => todo!("type_of Subslice"),
        ProjectionElem::Downcast(..) => todo!("type_of Downcast"),
    }
}

pub fn get_cast_place<'tcx>(rv: &Rvalue<'tcx>) -> Option<Place<'tcx>> {
    match rv {
        Rvalue::Cast(_, op, _) => op.place(),
        _ => None,
    }
}

pub fn terminator_location(block: BasicBlock, block_data: &BasicBlockData) -> Location {
    Location {
        block,
        statement_index: block_data.statements.len(),
    }
}

pub fn get_assign_sides<'tcx, 'a>(
    stmt: &'a Statement<'tcx>,
) -> Option<(Place<'tcx>, &'a Rvalue<'tcx>)> {
    let (pl, ref rv) = match &stmt.kind {
        StatementKind::Assign(it) => Some(&**it),
        _ => None,
    }?;
    Some((*pl, rv))
}

/// Check if a [`Constant`] is an integer constant that can be casted to a null pointer.
pub fn is_null_const(constant: Constant) -> bool {
    match constant.literal.try_to_scalar() {
        Some(Scalar::Int(i)) => i.is_null(),
        _ => false,
    }
}

pub trait PhantomLifetime<'a> {}
impl<'a, T: ?Sized> PhantomLifetime<'a> for T {}

/// Determine if `from` can be safely transmuted to `to`,
/// which is defined as `*(from as *const To)` being a safe operation,
/// where `from: *const From` and assuming `*from` already was safe.
///
/// Note that this is one-way, and is slightly different from [`core::mem::transmute`],
/// and more similar to [`core::mem::transmute_copy`].
///
/// This forms a reflexive, transitive, and non-symmetric (one-way) relation, named `~` below.
/// Formally, `A ~ B` iff `*a` and `*(a as *const B)` are safe, where `a: *const A`.
///
/// However, safe transmutability is difficult to check completely,
/// so this function only checks a subset of it,
/// with these formal rules for all types `A`, `B`:
///
/// * `A = B => A ~ B`
/// * `A ~ B => *A ~ *B`
/// * `uN ~ iN`, `iN ~ uN`, where `N` is an integer width
/// * `[A] ~ A`
/// * `[A; N] ~ A`, where `const N: usize`
///
/// Thus, [`true`] means it is definitely transmutable,
/// while [`false`] means it may not be transmutable.
pub fn is_transmutable_to<'tcx>(from: Ty<'tcx>, to: Ty<'tcx>) -> bool {
    let transmutable_ints = || {
        use IntTy::*;
        use UintTy::*;
        match (from.kind(), to.kind()) {
            (ty::Uint(u), ty::Int(i)) | (ty::Int(i), ty::Uint(u)) => {
                matches!(
                    (u, i),
                    (Usize, Isize) | (U8, I8) | (U16, I16) | (U32, I32) | (U64, I64)
                )
            }
            _ => false,
        }
    };

    let one_way_transmutable = || match from.kind() {
        &ty::Array(from, _) | &ty::Slice(from) => is_transmutable_to(from, to),
        _ => false,
    };

    from == to
        || is_transmutable_ptr_cast(from, to).unwrap_or(false)
        || transmutable_ints()
        || one_way_transmutable()
}

/// Determine if `from as to` is a ptr-to-ptr cast.
/// and if it is, if the pointee types are [safely transmutable](is_transmutable_to).
///
/// This returns [`Some`]`(is_transmutable)` if they're both pointers,
/// and [`None`] if its some other types.
///
/// See [`is_transmutable_to`] for the definition of safe transmutability.
pub fn is_transmutable_ptr_cast<'tcx>(from: Ty<'tcx>, to: Ty<'tcx>) -> Option<bool> {
    let from = from.builtin_deref(true)?.ty;
    let to = to.builtin_deref(true)?.ty;
    Some(is_transmutable_to(from, to))
}<|MERGE_RESOLUTION|>--- conflicted
+++ resolved
@@ -7,14 +7,10 @@
     BasicBlock, BasicBlockData, Constant, Field, Local, Location, Mutability, Operand, Place,
     PlaceElem, PlaceRef, ProjectionElem, Rvalue, Statement, StatementKind,
 };
-<<<<<<< HEAD
-use rustc_middle::ty::{self, AdtDef, DefIdTree, SubstsRef, Ty, TyCtxt, TyKind, UintTy};
-use rustc_type_ir::IntTy;
-=======
 use rustc_middle::ty::{
     self, AdtDef, DefIdTree, EarlyBinder, Subst, SubstsRef, Ty, TyCtxt, TyKind, UintTy,
 };
->>>>>>> d1e05f32
+use rustc_type_ir::IntTy;
 use std::fmt::Debug;
 
 #[derive(Debug)]
