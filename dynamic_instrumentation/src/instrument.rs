--- conflicted
+++ resolved
@@ -392,12 +392,7 @@
                             .transfer(TransferKind::Ret(
                                 self.tcx().def_path_hash(def_id).convert(),
                             ))
-<<<<<<< HEAD
                             .arg_var(*destination)
-                            .debug_mir(location)
-=======
-                            .arg_var(dest_place)
->>>>>>> fa347d0e
                             .add_to(self);
                     }
                 }
