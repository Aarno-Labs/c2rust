use std::collections::{HashMap, HashSet};
use std::ops::Deref;

use rustc::hir::def::{DefKind, Namespace, Res};
use rustc::hir::def_id::{CRATE_DEF_INDEX, DefId};
use rustc::hir::map as hir_map;
use rustc::hir::{self, Node, HirId};
use rustc::session::Session;
use rustc::session::config::CrateType;
use rustc::ty::subst::InternalSubsts;
use rustc::ty::{FnSig, ParamEnv, PolyFnSig, Ty, TyCtxt, TyKind};
<<<<<<< HEAD
use rustc_errors::{DiagnosticBuilder, Level};
use rustc_metadata::cstore::CStore;
=======
use rustc_metadata::creader::CStore;
>>>>>>> 81fbeec5
use syntax::ast::{
    self, Expr, ExprKind, ForeignItem, ForeignItemKind, FnDecl, FunctionRetTy, Item, ItemKind, NodeId, Path, QSelf, UseTreeKind, DUMMY_NODE_ID,
};
use syntax::ptr::P;

use crate::ast_manip::AstEquiv;
use crate::command::{GenerationalTyCtxt, TyCtxtGeneration};
use crate::ast_manip::util::{namespace, is_export_attr};
use crate::reflect;
use c2rust_ast_builder::mk;

/// Driver context.  Contains all available analysis results as of the current compiler phase.
///
/// Accessor methods will panic if the requested results are not available.
#[derive(Clone)]
pub struct RefactorCtxt<'a, 'tcx: 'a> {
    sess: &'a Session,

    cstore: Option<&'a CStore>,
    map: Option<HirMap<'a, 'tcx>>,
    tcx: Option<GenerationalTyCtxt<'tcx>>,
}

impl<'a, 'tcx> RefactorCtxt<'a, 'tcx> {
    pub fn new(
        sess: &'a Session,
        cstore: Option<&'a CStore>,
        map: Option<HirMap<'a, 'tcx>>,
        tcx: Option<GenerationalTyCtxt<'tcx>>,
    ) -> Self {
        Self {
            sess,
            cstore,
            map,
            tcx,
        }
    }
}

#[derive(Copy, Clone)]
pub struct HirMap<'a, 'hir: 'a> {
    map: &'a hir_map::Map<'hir>,

    /// Next NodeId after the crate. Needed to validate NodeIds used with the
    /// map.
    max_node_id: NodeId,
}

impl<'a, 'hir> HirMap<'a, 'hir> {
    pub fn new(max_node_id: NodeId, map: &'a hir_map::Map<'hir>) -> Self {
        Self { map, max_node_id }
    }
}

// Core RefactorCtxt accessors
impl<'a, 'tcx> RefactorCtxt<'a, 'tcx> {
    #[inline]
    pub fn session(&self) -> &'a Session {
        self.sess
    }

    // #[inline]
    // pub fn cstore(&self) -> &'a CStore {
    //     self.cstore
    //         .expect("crate store is not available in this context (requires phase 2)")
    // }

    #[inline]
    pub fn hir_map(&self) -> HirMap<'a, 'tcx> {
        self.map
            .expect("hir map is not available in this context (requires phase 2)")
    }

    #[inline]
    pub fn ty_ctxt(&self) -> TyCtxt<'tcx> {
        self.tcx
            .as_ref()
            .expect("ty ctxt is not available in this context (requires phase 3)")
            .ty_ctxt()
    }

    #[inline]
    pub fn tcx_gen(&self) -> TyCtxtGeneration {
        self.tcx
            .as_ref()
            .expect("ty ctxt is not available in this context (requires phase 3)")
            .tcx_gen()
    }

    #[inline]
    pub fn has_ty_ctxt(&self) -> bool {
        self.tcx.is_some()
    }
}

// Other context API methods
impl<'a, 'tcx> RefactorCtxt<'a, 'tcx> {
    pub fn make_diagnostic(&self, level: Level, message: &str) -> DiagnosticBuilder<'a> {
        DiagnosticBuilder::new(self.sess.diagnostic(), level, message)
    }

    /// Get the `ty::Ty` computed for a node.
    pub fn node_type(&self, id: NodeId) -> Ty<'tcx> {
        let hir_id = self.hir_map().node_to_hir_id(id);
        if let Some(def_id) = self.hir_map().opt_local_def_id(hir_id) {
            return self.def_type(def_id);
        }
        let parent = self.hir_map().get_parent_did(hir_id);
        let tables = self.ty_ctxt().typeck_tables_of(parent);
        tables.node_type(hir_id)
    }

    pub fn opt_node_type(&self, id: NodeId) -> Option<Ty<'tcx>> {
        let hir_id = self.hir_map().opt_node_to_hir_id(id)?;
        if let Some(def_id) = self.hir_map().opt_local_def_id(hir_id) {
            return Some(self.def_type(def_id));
        }
        let parent_node = self.hir_map().get_parent_item(hir_id);
        let parent = self.hir_map().opt_local_def_id(parent_node)?;
        if !self.ty_ctxt().has_typeck_tables(parent) {
            return None;
        }
        let tables = self.ty_ctxt().typeck_tables_of(parent);
        let hir_id = self.hir_map().opt_node_to_hir_id(id)?;
        tables.node_type_opt(hir_id)
    }

    /// Get the `ty::Ty` computed for a node, taking into account any
    /// adjustments that were applied.
    pub fn adjusted_node_type(&self, id: NodeId) -> Ty<'tcx> {
        self.opt_adjusted_node_type(id)
            .unwrap_or_else(|| panic!("adjusted node type unavailable for {:?}", id))
    }

    pub fn opt_adjusted_node_type(&self, id: NodeId) -> Option<Ty<'tcx>> {
        let hir_id = self.hir_map().node_to_hir_id(id);
        if let Some(def_id) = self.hir_map().opt_local_def_id(hir_id) {
            return Some(self.def_type(def_id));
        }
        let parent_node = self.hir_map().get_parent_item(hir_id);
        let parent = self.hir_map().opt_local_def_id(parent_node)?;
        if !self.ty_ctxt().has_typeck_tables(parent) {
            return None;
        }
        let tables = self.ty_ctxt().typeck_tables_of(parent);
        if let Some(adj) = tables
            .adjustments()
            .get(hir_id)
            .and_then(|adjs| adjs.last())
        {
            Some(adj.target)
        } else {
            tables.node_type_opt(hir_id)
        }
    }

    pub fn def_type(&self, id: DefId) -> Ty<'tcx> {
        self.ty_ctxt().type_of(id)
    }

    /// Build a `Path` referring to a particular def.  This method returns an
    /// absolute path when possible.
    pub fn def_path(&self, id: DefId) -> Path {
        reflect::reflect_def_path(self.ty_ctxt(), id).1
    }

    pub fn def_qpath(&self, id: DefId) -> (Option<QSelf>, Path) {
        reflect::reflect_def_path(self.ty_ctxt(), id)
    }

    /// Obtain the `DefId` of a definition node, such as a `fn` item.
    pub fn node_def_id(&self, id: NodeId) -> DefId {
        match self.hir_map().find(id) {
            Some(Node::Binding(_)) => {
                let hir_id = self.hir_map().node_to_hir_id(id);
                self.node_def_id(self.hir_map().hir_to_node_id(
                    self.hir_map().get_parent_node(hir_id)
                ))
            }
            Some(Node::Item(item)) => self.hir_map().local_def_id(item.hir_id),
            _ => self.hir_map().local_def_id_from_node_id(id),
        }
    }

    pub fn res_to_hir_id(&self, res: &hir::def::Res) -> Option<hir::HirId> {
        match res {
            Res::Def(_, did) | Res::SelfCtor(did) => {
                if did.is_local() {
                    Some(self.hir_map().local_def_id_to_hir_id(did.to_local()))
                } else {
                    None
                }
            }
            Res::Local(id) => Some(*id),

            Res::PrimTy(_) | Res::SelfTy(..) | Res::ToolMod | Res::NonMacroAttr(_) | Res::Err => {
                None
            }
        }
    }

    pub fn try_resolve_expr_to_hid(&self, e: &Expr) -> Option<hir::HirId> {
        self.try_resolve_expr_hir(e)
            .or_else(|| {
                if self.has_ty_ctxt() {
                    self.try_resolve_node_type_dep(e.id)
                } else {
                    None
                }
            })
            .and_then(|def| {
                if let Some(def_id) = def.opt_def_id() {
                    self.hir_map().as_local_hir_id(def_id)
                } else if let Res::Local(hir_id) = def {
                    Some(hir_id)
                } else {
                    None
                }
            })
    }

    pub fn try_resolve_expr(&self, e: &Expr) -> Option<DefId> {
        if let Some(def) = self.try_resolve_expr_hir(e) {
            return def.opt_def_id();
        }

        if self.has_ty_ctxt() {
            // Only try the type_dependent_defs fallback on Path exprs.  Other expr kinds,
            // particularly MethodCall, can show up in type_dependent_defs, and we don't want to
            // wrongly treat those as path-like.
            if let ExprKind::Path(..) = e.kind {
                if let Some(def) = self.try_resolve_node_type_dep(e.id) {
                    return def.opt_def_id();
                }
            }
        }

        None
    }

    /// Get the target `DefId` of a path expr.
    pub fn resolve_expr(&self, e: &Expr) -> DefId {
        self.try_resolve_expr(e)
            .unwrap_or_else(|| panic!("expr does not resolve to a def: {:?}", e))
    }

    pub fn try_resolve_ty(&self, t: &ast::Ty) -> Option<DefId> {
        if let Some(def) = self.try_resolve_ty_hir(t) {
            return def.opt_def_id();
        }

        if self.has_ty_ctxt() {
            if let ast::TyKind::Path(..) = t.kind {
                if let Some(def) = self.try_resolve_node_type_dep(t.id) {
                    return def.opt_def_id();
                }
            }
        }

        None
    }

    /// Get the target `DefId` of a path ty.
    pub fn resolve_ty(&self, t: &ast::Ty) -> DefId {
        self.try_resolve_ty(t)
            .unwrap_or_else(|| panic!("ty does not resolve to a def: {:?}", t))
    }

    pub fn opt_callee(&self, e: &Expr) -> Option<DefId> {
        self.opt_callee_info(e).and_then(|info| info.def_id)
    }

    /// Get the `DefId` of the function or method being called by a `Call` or `MethodCall` expr.
    pub fn callee(&self, e: &Expr) -> DefId {
        self.opt_callee(e).expect("callee: expr is not a call")
    }

    pub fn opt_callee_info(&self, e: &Expr) -> Option<CalleeInfo<'tcx>> {
        if e.id == DUMMY_NODE_ID {
            return None;
        }
        let tcx = self.ty_ctxt();
        let hir_map = self.hir_map();

        let hir_id = hir_map.node_to_hir_id(e.id);
        let parent = hir_map.get_parent_item(hir_id);
        let parent_body = match_or!([hir_map.maybe_body_owned_by(parent)]
                                    Some(x) => x; return None);
        let tables = tcx.body_tables(parent_body);

        let mut def_id = None;
        let poly_sig;
        let mut substs = None;

        // Note this method gets used inside `fold_illtyped_exprs`, which means the tcx may be in a
        // more-or-less bad state due type errors.  We try really hard here to return `None`
        // instead of panicking when weird stuff happens.

        match e.kind {
            ExprKind::Call(ref func, _) => {
                let call_hir_id = hir_map.node_to_hir_id(e.id);
                let func_hir_id = hir_map.node_to_hir_id(func.id);

                // (1) Overloaded calls (FnOnce, etc).  These are special in two ways.  First, all
                // the information about the callee is attached to the Call expr itself, not the
                // func.  And second, it uses the special "rust-call" ABI where arguments are
                // gathered up and passed in a single tuple.
                //
                // We detect this case by the presence of a type-dependent def on the Call.
                if let Some(Ok((kind, func_def_id))) = tables.type_dependent_defs().get(call_hir_id) {
                    if !matches!([kind] DefKind::Fn, DefKind::Method) {
                        warn!(
                            "overloaded call dispatches to non-fnlike def {:?}",
                            kind
                        );
                        return None;
                    }
                    def_id = Some(*func_def_id);
                    poly_sig = tcx.fn_sig(*func_def_id);
                    substs = tables.node_substs_opt(call_hir_id);
                // TODO: adjust for rust-call ABI
                } else {
                    let func_hir = expect!([hir_map.find(func.id)] Some(hir::Node::Expr(e)) => e);

                    // (2) Function pointers.  We have to check for this first because it's
                    // possible that `func` might be a normal or type-dependent path to a
                    // fnptr-typed static or const item.
                    //
                    // We use the adjusted type here in case an `&fn()` got auto-derefed in order
                    // to make the call.
                    if let Some(&TyKind::FnPtr(sig)) =
                        tables.expr_ty_adjusted_opt(func_hir).map(|ty| &ty.kind)
                    {
                        poly_sig = sig;
                    // No substs.  fn ptrs can't be generic over anything but late-bound
                    // regions, and late-bound regions don't show up in the substs.

                    // (3) Type-dependent function (`S::f()`).  Unlike the next case, these don't
                    // get fully resolved until typeck, so the results are recorded differently.
                    } else if let Some(Ok((kind, func_def_id))) = tables.type_dependent_defs().get(func_hir_id) {
                        if !matches!([kind] DefKind::Fn, DefKind::Method) {
                            warn!("type-dep call dispatches to non-fnlike def {:?}", kind);
                            return None;
                        }
                        def_id = Some(*func_def_id);
                        poly_sig = tcx.fn_sig(*func_def_id);
                        substs = tables.node_substs_opt(func_hir_id);

                    // (4) Ordinary function call (`f()`).
                    } else if let Some(func_def_id) = self.try_resolve_expr(func) {
                        def_id = Some(func_def_id);
                        poly_sig = tcx.fn_sig(func_def_id);
                        substs = tables.node_substs_opt(func_hir_id);
                    } else {
                        // Failed to resolve.  Probably a really bad type error somewhere.
                        warn!("failed to resolve call expr {:?}", e);
                        return None;
                    }
                }
            }

            ExprKind::MethodCall(..) => {
                // These cases are much simpler - just get the method definition from
                // type_dependent_defs.
                let hir_id = hir_map.node_to_hir_id(e.id);
                if let Some(Ok((kind, func_def_id))) = tables.type_dependent_defs().get(hir_id) {
                    if !matches!([kind] DefKind::Fn, DefKind::Method) {
                        warn!("type-dep call dispatches to non-fnlike def {:?}", kind);
                        return None;
                    }
                    def_id = Some(*func_def_id);
                    poly_sig = tcx.fn_sig(*func_def_id);
                    substs = tables.node_substs_opt(hir_id);
                } else {
                    return None;
                }
            }

            _ => return None,
        }

        let unsubst_fn_sig = tcx.erase_late_bound_regions(&poly_sig);
        let fn_sig = if let Some(substs) = substs {
            tcx.subst_and_normalize_erasing_regions(substs, ParamEnv::empty(), &unsubst_fn_sig)
        } else {
            tcx.normalize_erasing_regions(ParamEnv::empty(), unsubst_fn_sig)
        };

        Some(CalleeInfo {
            fn_sig,
            poly_sig,
            def_id,
            substs,
        })
    }

    pub fn opt_callee_fn_sig(&self, e: &Expr) -> Option<FnSig<'tcx>> {
        self.opt_callee_info(e).map(|info| info.fn_sig)
    }

    pub fn try_resolve_expr_hir(&self, e: &Expr) -> Option<Res> {
        let node = match_or!([self.hir_map().find(e.id)] Some(x) => x;
                             return None);
        let e = match_or!([node] hir::Node::Expr(e) => e;
                          return None);
        let qpath = match_or!([e.kind] hir::ExprKind::Path(ref q) => q;
                              return None);
        let path = match_or!([*qpath] hir::QPath::Resolved(_, ref path) => path;
                             return None);
        Some(path.res)
    }

    pub fn try_resolve_ty_hir(&self, t: &ast::Ty) -> Option<Res> {
        let node = match_or!([self.hir_map().find(t.id)] Some(x) => x;
                             return None);
        let t = match_or!([node] hir::Node::Ty(t) => t;
                          return None);
        let qpath = match_or!([t.kind] hir::TyKind::Path(ref q) => q;
                              return None);
        let path = match_or!([*qpath] hir::QPath::Resolved(_, ref path) => path;
                             return None);
        Some(path.res)
    }

    pub fn try_resolve_pat_hir(&self, p: &ast::Pat) -> Option<Res> {
        let node = match_or!([self.hir_map().find(p.id)] Some(x) => x;
                             return None);
        let p = match_or!([node] hir::Node::Pat(p) => p;
                          return None);
        let qpath = match p.kind {
            hir::PatKind::Path(ref q) |
            hir::PatKind::Struct(ref q, ..) |
            hir::PatKind::TupleStruct(ref q, ..) => q,
            _ => return None
        };
        let path = match_or!([*qpath] hir::QPath::Resolved(_, ref path) => path;
                             return None);
        Some(path.res)
    }

    /// Try to resolve a node as a reference to a type-dependent definition, like `Vec::new` (a.k.a.
    /// `<Vec>::new`) or `<Vec as IntoIterator>::into_iter`.
    ///
    /// Note that this method doesn't look up the node itself, so it can return results even for
    /// non-path nodes (unlike `try_resolve_expr/ty_hir`).
    pub fn try_resolve_node_type_dep(&self, id: NodeId) -> Option<Res> {
        let hir_map = self.hir_map();
        let tcx = self.ty_ctxt();

        let hir_id = hir_map.opt_node_to_hir_id(id)?;
        let parent = hir_map.get_parent_item(hir_id);
        let parent_body = match_or!([hir_map.maybe_body_owned_by(parent)]
                                    Some(x) => x; return None);
        let tables = tcx.body_tables(parent_body);

        let tdd = tables.type_dependent_defs();
        let def = match_or!([tdd.get(hir_id)] Some(x) => x; return None);
        def.ok().map(|(kind, id)| Res::Def(kind, id))
    }

    /// Attempt to resolve a `Use` item id to the `hir::Path` of the imported
    /// item. The given item _must_ be a `Use`.
    pub fn resolve_use_id(&self, id: NodeId) -> &hir::ptr::P<hir::Path> {
        let hir_node = self
            .hir_map()
            .find(id)
            .unwrap_or_else(|| panic!("Couldn't find HIR node for {:?}", id));
        let hir_item = expect!([hir_node] hir::Node::Item(i) => i);
        let path = expect!([&hir_item.kind] hir::ItemKind::Use(path, _) => path);
        path
    }

    /// Attempt to resolve a `Use` item id to the `hir::Path` of the imported
    /// item. The given item _must_ be a `Use`.
    pub fn try_resolve_use_id(&self, id: NodeId) -> Option<&hir::ptr::P<hir::Path>> {
        let hir_node = self
            .hir_map()
            .find(id)?;
        let hir_item = expect!([hir_node] hir::Node::Item(i) => i);
        let path = expect!([&hir_item.kind] hir::ItemKind::Use(path, _) => path);
        Some(path)
    }

    /// Compare two items for type compatibility under the C definition
    pub fn compatible_types(&self, item1: &Item, item2: &Item) -> bool {
        TypeCompare::new(self).compatible_types(item1, item2)
    }

    /// Compare two function declarations for equivalent argument and return types,
    /// ignoring argument names.
    pub fn compatible_fn_prototypes(&self, decl1: &FnDecl, decl2: &FnDecl) -> bool {
        TypeCompare::new(self).compatible_fn_prototypes(decl1, decl2)
    }

    /// Compare two ty function signatures for equivalent argument and return
    /// types, ignoring argument names.
    pub fn compatible_fn_sigs(&self, sig1: &FnSig<'tcx>, sig2: &FnSig<'tcx>) -> bool {
        TypeCompare::new(self).compatible_fn_sigs(sig1, sig2)
    }

    /// Compare two Defs for structural equivalence, ignoring names.
    pub fn structural_eq_defs(&self, did1: DefId, did2: DefId) -> bool {
        TypeCompare::new(self).structural_eq_defs(did1, did2)
    }

    /// Compare two Tys for structural equivalence, ignoring names.
    pub fn structural_eq_tys(&self, ty1: Ty<'tcx>, ty2: Ty<'tcx>) -> bool {
        TypeCompare::new(self).structural_eq_tys(ty1, ty2)
    }

    /// Are we refactoring an executable crate?
    pub fn is_executable(&self) -> bool {
        self.sess.crate_types.borrow().contains(&CrateType::Executable)
    }

    pub fn item_namespace(&self, item: &Item) -> Option<Namespace> {
        match &item.kind {
            ItemKind::Use(tree) => {
                // Nested uses should be already split apart
                if let UseTreeKind::Nested(..) = &tree.kind {
                    None
                } else {
                    let path = self.try_resolve_use_id(item.id)?;
                    namespace(&path.res)
                }
            }

            // Extern headers cannot contain impls
            ItemKind::Impl(..) => None,

            ItemKind::ForeignMod(_) => None,

            ItemKind::Static(..) | ItemKind::Const(..) | ItemKind::Fn(..) => Some(Namespace::ValueNS),

            _ => Some(Namespace::TypeNS),
        }
    }

    pub fn foreign_item_namespace(&self, item: &ForeignItem) -> Option<Namespace> {
        match &item.kind {
            ForeignItemKind::Fn(..) | ForeignItemKind::Static(..) => Some(Namespace::ValueNS),
            ForeignItemKind::Ty => Some(Namespace::TypeNS),
            ForeignItemKind::Macro(..) => None,
        }
    }

    /// Is this definition visible outside its translation unit?
    pub fn is_exported_def(&self, id: DefId) -> bool {
        match self.hir_map().get_if_local(id) {
            Some(Node::Item(item)) => match &item.kind {
                hir::ItemKind::Static(..) | hir::ItemKind::Const(..) | hir::ItemKind::Fn(..) => {
                    item.attrs.iter().any(is_export_attr)
                }
                _ => true,
            },
            _ => true,
        }
    }

    pub fn crate_defs(&self) -> Vec<DefId> {
        self.ty_ctxt().crates().iter().map(|crate_num| {
            DefId { krate: *crate_num, index: CRATE_DEF_INDEX }
        }).collect()
    }
}

// Forwarding of HIR map queries so that we make sure to validate the NodeId, if
// applicable, first. We only validate the NodeId if the method returns an
// Option. If it can panic, it will just panic on an invalid NodeId.
impl<'a, 'hir> HirMap<'a, 'hir> {
    /// Map a crate NodeId to HirId, if possible. Only accepts NodeIds that were
    /// in the originally parsed crate.
    #[inline]
    pub fn opt_node_to_hir_id(&self, id: NodeId) -> Option<HirId> {
        if id > self.max_node_id {
            None
        } else {
            Some(self.map.node_to_hir_id(id))
        }
    }

    #[inline]
    pub fn node_to_hir_id(&self, id: NodeId) -> HirId {
        self.opt_node_to_hir_id(id)
            .unwrap_or_else(|| panic!("Could not find an HIR id for NodeId: {:?}", id))
    }

    /// Retrieves the `Node` corresponding to `id`, returning `None` if cannot be found.
    pub fn find(&self, id: NodeId) -> Option<Node<'hir>> {
        self.opt_node_to_hir_id(id)
            .and_then(|hir_id| self.map.find(hir_id))
    }

    /// Check if the node is an argument. An argument is a local variable whose
    /// immediate parent is an item or a closure.
    pub fn is_argument(&self, id: NodeId) -> bool {
        match self.opt_node_to_hir_id(id) {
            Some(id) => self.map.is_argument(id),
            None => false,
        }
    }
}

impl<'a, 'hir> Deref for HirMap<'a, 'hir> {
    type Target = hir_map::Map<'hir>;
    fn deref(&self) -> &Self::Target {
        self.map
    }
}

#[derive(Clone, Debug)]
pub struct CalleeInfo<'tcx> {
    /// The final signature used at the call site, after substituting in type and region arguments.
    pub fn_sig: FnSig<'tcx>,

    /// The un-substituted signature of the callee.
    pub poly_sig: PolyFnSig<'tcx>,

    /// The DefId of the function or method being called.  If the callee is a fn pointer, this is
    /// `None`.
    pub def_id: Option<DefId>,

    /// The type and region arguments that were substituted in at the call site.
    pub substs: Option<&'tcx InternalSubsts<'tcx>>,
}

type DefMapping = HashMap<DefId, DefId>;

pub struct TypeCompare<'a, 'tcx: 'a, 'b> {
    cx: &'a RefactorCtxt<'a, 'tcx>,

    /// Mapping from old DefId to new DefId for defs that have been replaced
    /// after types were resolved.
    def_mapping: Option<&'b DefMapping>,

}

impl<'a, 'tcx, 'b> TypeCompare<'a, 'tcx, 'b> {
    pub fn new(cx: &'a RefactorCtxt<'a, 'tcx>) -> Self {
        Self {
            cx,
            def_mapping: None,
        }
    }

    pub fn new_with_mapping(cx: &'a RefactorCtxt<'a, 'tcx>, def_mapping: &'b DefMapping) -> Self {
        Self {
            cx,
            def_mapping: Some(def_mapping),
        }
    }

    /// Compare two items for type compatibility under the C definition
    pub fn compatible_types(&self, item1: &Item, item2: &Item) -> bool {
        use syntax::ast::ItemKind::*;
        match (&item1.kind, &item2.kind) {
            // * Assure that these two items are in fact of the same type, just to be safe.
            (TyAlias(ty1, g1), TyAlias(ty2, g2)) => {
                match (self.cx.opt_node_type(item1.id), self.cx.opt_node_type(item2.id)) {
                    (Some(ty1), Some(ty2)) => self.structural_eq_tys(ty1, ty2),
                    _ => {
                        if g1.params.is_empty() && g2.params.is_empty() {
                            self.structural_eq_ast_tys(ty1, ty2)
                        } else {
                            // FIXME: handle generics (we don't need to for now)
                            false
                        }
                    }
                }
            }

            (Const(ty1, expr1), Const(ty2, expr2)) => {
                match (self.cx.opt_node_type(item1.id), self.cx.opt_node_type(item2.id)) {
                    (Some(ty1), Some(ty2)) => {
                        self.structural_eq_tys(ty1, ty2) && expr1.unnamed_equiv(expr2)
                    }
                    _ => self.structural_eq_ast_tys(ty1, ty2) && expr1.unnamed_equiv(expr2),
                }
            }

            (Use(_), Use(_)) => panic!("We should have already handled the use statement case"),

            (Struct(variant1, _), Struct(variant2, _))
            | (Union(variant1, _), Union(variant2, _)) => {
                if !item1.ident.unnamed_equiv(&item2.ident) {
                    return false;
                }
                if let Struct(..) = &item1.kind {
                    // Ensure all field names are equivalent
                    for (field1, field2) in variant1.fields().iter().zip(variant2.fields().iter()) {
                        if !field1.ident.unnamed_equiv(&field2.ident) {
                            return false;
                        }
                    }
                } else {
                    // Union field names are not required to be in the same order
                    for field1 in variant1.fields() {
                        let matching_field = variant2
                            .fields()
                            .iter()
                            .find(|field2| field1.ident.unnamed_equiv(&field2.ident));
                        if matching_field.is_none() {
                            return false;
                        }
                    }
                }
                match (self.cx.opt_node_type(item1.id), self.cx.opt_node_type(item2.id)) {
                    (Some(ty1), Some(ty2)) => self.structural_eq_tys(ty1, ty2),
                    _ => {
                        let mut fields = variant1.fields().iter().zip(variant2.fields().iter());
                        fields.all(|(field1, field2)| self.structural_eq_ast_tys(&field1.ty, &field2.ty))
                    }
                }
            }

            (Enum(enum1, _), Enum(enum2, _)) => {
                let variants = enum1.variants.iter().zip(enum2.variants.iter());
                let mut fields = variants.flat_map(|(variant1, variant2)| {
                    variant1
                        .data
                        .fields()
                        .iter()
                        .zip(variant2.data.fields().iter())
                });
                fields.all(|(field1, field2)| {
                    match (self.cx.opt_node_type(field1.id), self.cx.opt_node_type(field2.id)) {
                        (Some(ty1), Some(ty2)) => ty1 == ty2,
                        _ => false,
                    }
                })
            }

            _ => {
                if self.cx.item_namespace(item1) == Some(Namespace::TypeNS) &&
                    self.cx.item_namespace(item2) == Some(Namespace::TypeNS)
                {
                    match (self.cx.opt_node_type(item1.id), self.cx.opt_node_type(item2.id)) {
                        (Some(ty1), Some(ty2)) => return self.structural_eq_tys(ty1, ty2),
                        _ => {}
                    }
                }

                // Fall back on AST equivalence for other items
                item1.unnamed_equiv(item2)
            }
        }
    }

    /// Compare two function declarations for equivalent argument and return types,
    /// ignoring argument names.
    pub fn compatible_fn_prototypes(&self, decl1: &FnDecl, decl2: &FnDecl) -> bool {
        let mut args = decl1.inputs.iter().zip(decl2.inputs.iter());
        if !args.all(|(arg1, arg2)| self.structural_eq_ast_tys(&arg1.ty, &arg2.ty)) {
            return false;
        }

        // We assume we're dealing with function declaration prototypes, not
        // closures, so the default return type is ()
        let unit_ty = mk().tuple_ty::<P<ast::Ty>>(vec![]);
        let ty1 = match &decl1.output {
            FunctionRetTy::Default(..) => &unit_ty,
            FunctionRetTy::Ty(ty) => &ty,
        };
        let ty2 = match &decl2.output {
            FunctionRetTy::Default(..) => &unit_ty,
            FunctionRetTy::Ty(ty) => &ty,
        };

        self.structural_eq_ast_tys(ty1, ty2)
    }

    /// Compare two ty function signatures for equivalent argument and return
    /// types, ignoring argument names.
    pub fn compatible_fn_sigs(&self, sig1: &FnSig<'tcx>, sig2: &FnSig<'tcx>) -> bool {
        if sig1.inputs().len() != sig2.inputs().len() {
            return false;
        }

        if sig1.c_variadic != sig2.c_variadic {
            return false;
        }

        for (&arg_ty1, &arg_ty2) in sig1.inputs().iter().zip(sig2.inputs().iter()) {
            if !self.structural_eq_tys(arg_ty1, arg_ty2) {
                return false;
            }
        }

        let out_ty1 = sig1.output();
        let out_ty2 = sig2.output();
        self.structural_eq_tys(out_ty1, out_ty2)
    }

    /// Compare two AST types for structural equivalence, ignoring names.
    pub fn structural_eq_ast_tys(&self, ty1: &ast::Ty, ty2: &ast::Ty) -> bool {
        match (self.cx.opt_node_type(ty1.id), self.cx.opt_node_type(ty2.id)) {
            (Some(ty1), Some(ty2)) => return self.structural_eq_tys(ty1, ty2),
            _ => {}
        }
        match (self.cx.try_resolve_ty(ty1), self.cx.try_resolve_ty(ty1)) {
            (Some(did1), Some(did2)) => self.structural_eq_defs(did1, did2),
            _ => ty1.unnamed_equiv(ty2),
        }
    }

    /// Compare two Ty types for structural equivalence, ignoring names.
    pub fn structural_eq_tys(&self, ty1: Ty<'tcx>, ty2: Ty<'tcx>) -> bool {
        // We have to track which def ids we've seen so we don't recurse
        // infinitely
        let mut seen = HashSet::new();
        self.structural_eq_tys_impl(ty1, ty2, &mut seen)
    }

    pub fn structural_eq_defs(&self, did1: DefId, did2: DefId) -> bool {
        // We have to track which def ids we've seen so we don't recurse
        // infinitely
        let mut seen = HashSet::new();
        self.structural_eq_defs_impl(did1, did2, &mut seen)
    }

    fn structural_eq_tys_impl(&self, ty1: Ty<'tcx>, ty2: Ty<'tcx>, seen: &mut HashSet<(DefId, DefId)>) -> bool {
        // TODO: Make this follow the C rules for structural equivalence rather
        // than strict equivalence
        if ty1 == ty2 {
            return true;
        }

        let tcx = self.cx.ty_ctxt();

        match (&ty1.kind, &ty2.kind) {
            (TyKind::Adt(def1, substs1), TyKind::Adt(def2, substs2)) => {
                if substs1.types().count() != substs2.types().count() || 
                    !substs1.types().zip(substs2.types())
                         .all(|(ty1, ty2)| self.structural_eq_tys_impl(ty1, ty2, seen))
                {
                    trace!("Substituted types don't match between {:?} and {:?}", ty1, ty2);
                    return false;
                }
                // warning: we're ignore lifetime and const generic params

                if let Some(mapping) = self.def_mapping {
                    if mapping.contains_key(&def1.did) || mapping.contains_key(&def2.did) {
                        // structural_eq_defs_impl will look up the defs in the
                        // mapping before calling us again.
                        return self.structural_eq_defs_impl(def1.did, def2.did, seen);
                    }
                }

                if seen.contains(&(def1.did, def2.did)) {
                    return true;
                }

                def1.all_fields().count() == def2.all_fields().count() &&
                    def1.all_fields().zip(def2.all_fields()).all(|(field1, field2)| {
                        field1.ident.unnamed_equiv(&field2.ident) &&
                            self.structural_eq_defs_impl(field1.did, field2.did, seen)
                    })
            }

            (TyKind::Array(ty1, n1), TyKind::Array(ty2, n2)) => {
                let len1 = n1.try_eval_usize(tcx, ParamEnv::empty());
                let len2 = n2.try_eval_usize(tcx, ParamEnv::empty());
                // We allow 0 length arrays to match any length arrays. This
                // isn't exactly the C definition of compatible extern global
                // array types with global array definitions, but it should be
                // apply in practice as we translate empty extern array lengths
                // into 0 length extern arrays.
                if len1 != len2 && len1 != Some(0) && len2 != Some(0) {
                    trace!("Array lengths don't match: {:?} and {:?}", n1, n2);
                    return false;
                }
                self.structural_eq_tys_impl(ty1, ty2, seen)
            }

            (TyKind::Slice(ty1), TyKind::Slice(ty2)) => self.structural_eq_tys_impl(ty1, ty2, seen),

            (TyKind::RawPtr(ty1), TyKind::RawPtr(ty2)) => {
                if ty1.mutbl != ty2.mutbl { trace!("Mutability doesn't match: {:?} and {:?}", ty1, ty2); }
                ty1.mutbl == ty2.mutbl && self.structural_eq_tys_impl(ty1.ty, ty2.ty, seen)
            }

            (TyKind::Ref(region1, ty1, mutbl1), TyKind::Ref(region2, ty2, mutbl2)) => {
                if region1 != region2 { trace!("Regions don't match: {:?} and {:?}", ty1, ty2); }
                if mutbl1 != mutbl2 { trace!("Mutability doesn't match: {:?} and {:?}", ty1, ty2); }
                region1 == region2 && mutbl1 == mutbl2 && self.structural_eq_tys_impl(ty1, ty2, seen)
            }

            (TyKind::FnDef(fn1, substs1), TyKind::FnDef(fn2, substs2)) => {
                if substs1.types().count() != substs2.types().count() || 
                    !substs1.types().zip(substs2.types())
                         .all(|(ty1, ty2)| self.structural_eq_tys_impl(ty1, ty2, seen))
                {
                    trace!("Substituted types don't match between {:?} and {:?}", ty1, ty2);
                    return false;
                }
                // warning: we're ignore lifetime and const generic params

                self.structural_eq_defs(*fn1, *fn2)
            }

            (TyKind::FnPtr(fn1), TyKind::FnPtr(fn2)) => {
                let (fn1, fn2) = match (fn1.no_bound_vars(), fn2.no_bound_vars()) {
                    (Some(x), Some(y)) => (x, y),
                    _ => {
                        trace!("Function pointers have bound vars: {:?} and {:?}", fn1, fn2);
                        return false;
                    }
                };

                if fn1.inputs().len() != fn2.inputs().len() ||
                    fn1.c_variadic != fn2.c_variadic ||
                    fn1.abi != fn2.abi
                {
                    trace!("Function pointers attributes don't match: {:?} and {:?}", fn1, fn2);
                    return false;
                }

                if !self.structural_eq_tys_impl(fn1.output(), fn2.output(), seen) {
                    trace!("Function pointer output types don't match: {:?} and {:?}", fn1, fn2);
                    return false;
                }

                fn1.inputs().iter().zip(fn2.inputs().iter())
                    .all(|(ty1, ty2)| self.structural_eq_tys_impl(ty1, ty2, seen))
            }

            (TyKind::Tuple(_), TyKind::Tuple(_)) => {
                ty1.tuple_fields().count() == ty2.tuple_fields().count() &&
                    ty1.tuple_fields().zip(ty2.tuple_fields())
                       .all(|(ty1, ty2)| self.structural_eq_tys_impl(ty1, ty2, seen))
            }

            (TyKind::Foreign(did1), TyKind::Foreign(did2)) => {
                // Foreign types are matched by symbol name
                let matching = tcx.item_name(*did1) == tcx.item_name(*did2);
                if !matching { trace!("Foreign types did not match: {:?} and {:?}", ty1, ty2); }
                matching
            }

            // Allow foreign opaque types to match against any ADT with the same
            // name
            (TyKind::Foreign(foreign_did), TyKind::Adt(adt, _substs))
            | (TyKind::Adt(adt, _substs), TyKind::Foreign(foreign_did)) => {
                let matching = tcx.item_name(*foreign_did) == tcx.item_name(adt.did);
                if !matching { trace!("Foreign type did not match ADT: {:?} and {:?}", ty1, ty2); }
                matching
            }

            // We don't handle anything else here, and hopefully won't need
            // to...
            _ => {
                trace!("Unhandled types {:?} and {:?}", ty1.kind, ty2.kind);
                false
            }
        }
    }

    fn structural_eq_defs_impl(&self, did1: DefId, did2: DefId, seen: &mut HashSet<(DefId, DefId)>) -> bool {
        let did1 = *self.def_mapping.and_then(|mapping| mapping.get(&did1)).unwrap_or(&did1);
        let did2 = *self.def_mapping.and_then(|mapping| mapping.get(&did2)).unwrap_or(&did2);

        // Convert to TyCtxt types and compare
        if seen.contains(&(did1, did2)) {
            return true;
        }
        seen.insert((did1, did2));
        self.structural_eq_tys_impl(self.cx.def_type(did1), self.cx.def_type(did2), seen)
    }

    pub fn eq_tys(&self, ty1: Ty<'tcx>, ty2: Ty<'tcx>) -> bool {
        // TODO: Make this follow the C rules for structural equivalence rather
        // than strict equivalence
        if ty1 == ty2 {
            return true;
        }

        let tcx = self.cx.ty_ctxt();

        match (&ty1.kind, &ty2.kind) {
            (TyKind::Adt(def1, substs1), TyKind::Adt(def2, substs2)) => {
                if substs1.types().count() != substs2.types().count() || 
                    !substs1.types().zip(substs2.types())
                    .all(|(ty1, ty2)| self.eq_tys(ty1, ty2))
                {
                    trace!("Substituted types don't match between {:?} and {:?}", ty1, ty2);
                    return false;
                }
                // warning: we're ignore lifetime and const generic params

                if let Some(mapping) = self.def_mapping {
                    let did1 = mapping.get(&def1.did);
                    let did2 = mapping.get(&def2.did);
                    if did1.is_some() || did2.is_some() {
                        // We need to look up the type of the replacement def
                        // and compare using that.
                        let did1 = *mapping.get(&def1.did).unwrap_or(&def1.did);
                        let did2 = *mapping.get(&def2.did).unwrap_or(&def2.did);
                        return self.eq_tys(self.cx.def_type(did1), self.cx.def_type(did2));
                    }
                }

                def1.all_fields().count() == def2.all_fields().count() &&
                    def1.all_fields().zip(def2.all_fields()).all(|(field1, field2)| {
                        let def1 = self.def_mapping
                            .and_then(|m| m.get(&field1.did))
                            .unwrap_or(&field1.did);
                        let def2 = self.def_mapping
                            .and_then(|m| m.get(&field2.did))
                            .unwrap_or(&field2.did);
                        field1.ident.unnamed_equiv(&field2.ident) && def1 == def2
                    })
            }

            (TyKind::Array(ty1, n1), TyKind::Array(ty2, n2)) => {
                let len1 = n1.try_eval_usize(tcx, ParamEnv::empty());
                let len2 = n2.try_eval_usize(tcx, ParamEnv::empty());
                // We allow 0 length arrays to match any length arrays. This
                // isn't exactly the C definition of compatible extern global
                // array types with global array definitions, but it should be
                // apply in practice as we translate empty extern array lengths
                // into 0 length extern arrays.
                if len1 != len2 && len1 != Some(0) && len2 != Some(0) {
                    trace!("Array lengths don't match: {:?} and {:?}", n1, n2);
                    return false;
                }
                self.eq_tys(ty1, ty2)
            }

            (TyKind::Slice(ty1), TyKind::Slice(ty2)) => self.eq_tys(ty1, ty2),

            (TyKind::RawPtr(ty1), TyKind::RawPtr(ty2)) => {
                if ty1.mutbl != ty2.mutbl { trace!("Mutability doesn't match: {:?} and {:?}", ty1, ty2); }
                ty1.mutbl == ty2.mutbl && self.eq_tys(ty1.ty, ty2.ty)
            }

            (TyKind::Ref(region1, ty1, mutbl1), TyKind::Ref(region2, ty2, mutbl2)) => {
                if region1 != region2 { trace!("Regions don't match: {:?} and {:?}", ty1, ty2); }
                if mutbl1 != mutbl2 { trace!("Mutability doesn't match: {:?} and {:?}", ty1, ty2); }
                region1 == region2 && mutbl1 == mutbl2 &&
                    self.eq_tys(ty1, ty2)
            }

            (TyKind::FnDef(fn1, substs1), TyKind::FnDef(fn2, substs2)) => {
                if substs1.types().count() != substs2.types().count() || 
                    !substs1.types().zip(substs2.types())
                    .all(|(ty1, ty2)| self.eq_tys(ty1, ty2))
                {
                    trace!("Substituted types don't match between {:?} and {:?}", ty1, ty2);
                    return false;
                }
                // warning: we're ignore lifetime and const generic params

                let def1 = self.def_mapping
                    .and_then(|m| m.get(&fn1))
                    .unwrap_or(&fn1);
                let def2 = self.def_mapping
                    .and_then(|m| m.get(&fn2))
                    .unwrap_or(&fn2);
                def1 == def2
            }

            (TyKind::FnPtr(fn1), TyKind::FnPtr(fn2)) => {
                let (fn1, fn2) = match (fn1.no_bound_vars(), fn2.no_bound_vars()) {
                    (Some(x), Some(y)) => (x, y),
                    _ => {
                        trace!("Function pointers have bound vars: {:?} and {:?}", fn1, fn2);
                        return false;
                    }
                };

                if fn1.inputs().len() != fn2.inputs().len() ||
                    fn1.c_variadic != fn2.c_variadic ||
                    fn1.abi != fn2.abi
                {
                    trace!("Function pointers attributes don't match: {:?} and {:?}", fn1, fn2);
                    return false;
                }

                if !self.eq_tys(fn1.output(), fn2.output()) {
                    trace!("Function pointer output types don't match: {:?} and {:?}", fn1, fn2);
                    return false;
                }

                fn1.inputs().iter().zip(fn2.inputs().iter())
                    .all(|(ty1, ty2)| self.eq_tys(ty1, ty2))
            }

            (TyKind::Tuple(_), TyKind::Tuple(_)) => {
                ty1.tuple_fields().count() == ty2.tuple_fields().count() &&
                    ty1.tuple_fields().zip(ty2.tuple_fields())
                    .all(|(ty1, ty2)| self.eq_tys(ty1, ty2))
            }

            (TyKind::Foreign(did1), TyKind::Foreign(did2)) => {
                // Foreign types are matched by symbol name
                let matching = tcx.item_name(*did1) == tcx.item_name(*did2);
                if !matching { trace!("Foreign types did not match: {:?} and {:?}", ty1, ty2); }
                matching
            }

            // Allow foreign opaque types to match against any ADT with the same
            // name
            (TyKind::Foreign(foreign_did), TyKind::Adt(adt, _substs))
                | (TyKind::Adt(adt, _substs), TyKind::Foreign(foreign_did)) => {
                    let matching = tcx.item_name(*foreign_did) == tcx.item_name(adt.did);
                    if !matching { trace!("Foreign type did not match ADT: {:?} and {:?}", ty1, ty2); }
                    matching
                }

            // We don't handle anything else here, and hopefully won't need
            // to...
            _ => {
                trace!("Unhandled types {:?} and {:?}", ty1.kind, ty2.kind);
                false
            }
        }
    }

    #[allow(unused)]
    pub fn eq_fn_sigs(&self, sig1: FnSig<'tcx>, sig2: FnSig<'tcx>) -> bool {
        if sig1.inputs().len() != sig2.inputs().len() {
            return false;
        }

        if sig1.c_variadic != sig2.c_variadic {
            return false;
        }

        for (&arg_ty1, &arg_ty2) in sig1.inputs().iter().zip(sig2.inputs().iter()) {
            if !self.eq_tys(arg_ty1, arg_ty2) {
                return false;
            }
        }

        let out_ty1 = sig1.output();
        let out_ty2 = sig2.output();
        self.eq_tys(out_ty1, out_ty2)
    }
}<|MERGE_RESOLUTION|>--- conflicted
+++ resolved
@@ -9,12 +9,8 @@
 use rustc::session::config::CrateType;
 use rustc::ty::subst::InternalSubsts;
 use rustc::ty::{FnSig, ParamEnv, PolyFnSig, Ty, TyCtxt, TyKind};
-<<<<<<< HEAD
 use rustc_errors::{DiagnosticBuilder, Level};
-use rustc_metadata::cstore::CStore;
-=======
 use rustc_metadata::creader::CStore;
->>>>>>> 81fbeec5
 use syntax::ast::{
     self, Expr, ExprKind, ForeignItem, ForeignItemKind, FnDecl, FunctionRetTy, Item, ItemKind, NodeId, Path, QSelf, UseTreeKind, DUMMY_NODE_ID,
 };
@@ -113,7 +109,12 @@
 // Other context API methods
 impl<'a, 'tcx> RefactorCtxt<'a, 'tcx> {
     pub fn make_diagnostic(&self, level: Level, message: &str) -> DiagnosticBuilder<'a> {
-        DiagnosticBuilder::new(self.sess.diagnostic(), level, message)
+        match level {
+            Level::Warning => self.sess.diagnostic().struct_warn(message),
+            Level::Error => self.sess.diagnostic().struct_err(message),
+            Level::Fatal => self.sess.diagnostic().struct_fatal(message),
+            _ => panic!("Cannot construct diagnostic for level {:?}", level),
+        }
     }
 
     /// Get the `ty::Ty` computed for a node.
@@ -606,6 +607,10 @@
     pub fn find(&self, id: NodeId) -> Option<Node<'hir>> {
         self.opt_node_to_hir_id(id)
             .and_then(|hir_id| self.map.find(hir_id))
+    }
+
+    pub fn find_by_hir_id(&self, id: HirId) -> Option<Node<'hir>> {
+        self.map.find(id)
     }
 
     /// Check if the node is an argument. An argument is a local variable whose
