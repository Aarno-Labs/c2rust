--- conflicted
+++ resolved
@@ -113,15 +113,10 @@
 
         // Simplify away inst vars to produce a new complete cset for this fn.
         debug!("  original constraints:");
-<<<<<<< HEAD
-        for &(a, b) in cset.iter() {
-            debug!("    {:?} <= {:?}", a, b);
-=======
         if log_enabled!(Level::Debug) {
             for &(a, b) in cset.iter() {
                 debug!("    {:?} <= {:?}", a, b);
             }
->>>>>>> 51087695
         }
 
         cset.remove_useless();
@@ -133,15 +128,10 @@
         });
 
         debug!("  simplified constraints:");
-<<<<<<< HEAD
-        for &(a, b) in cset.iter() {
-            debug!("    {:?} <= {:?}", a, b);
-=======
         if log_enabled!(Level::Debug) {
             for &(a, b) in cset.iter() {
                 debug!("    {:?} <= {:?}", a, b);
             }
->>>>>>> 51087695
         }
 
         // Update `cx.static_assign`
@@ -174,15 +164,10 @@
         let cset = self.compute_one_cset(def_id);
 
         debug!("save cset for {:?}", def_id);
-<<<<<<< HEAD
-        for &(a, b) in cset.iter() {
-            debug!("  {:?} <= {:?}", a, b);
-=======
         if log_enabled!(Level::Debug) {
             for &(a, b) in cset.iter() {
                 debug!("  {:?} <= {:?}", a, b);
             }
->>>>>>> 51087695
         }
 
         // Update `complete_cset`
