--- conflicted
+++ resolved
@@ -1275,15 +1275,6 @@
         Box::new(Type::Macro(TypeMacro { mac }))
     }
 
-<<<<<<< HEAD
-    pub fn cvar_args_ty(self) -> Box<Type> {
-        let dot = TokenTree::Punct(proc_macro2::Punct::new('.', proc_macro2::Spacing::Joint));
-        let dots = vec![dot.clone(), dot.clone(), dot];
-        Box::new(Type::Verbatim(TokenStream::from_iter(dots)))
-    }
-
-=======
->>>>>>> 1c197eb9
     // Stmts
 
     pub fn local_stmt(self, local: Box<Local>) -> Stmt {
