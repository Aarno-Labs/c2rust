--- conflicted
+++ resolved
@@ -2226,12 +2226,8 @@
                     );
 
                     let initializer = node
-<<<<<<< HEAD
-                        .children.first()
-=======
                         .children
                         .first()
->>>>>>> 1c197eb9
                         .into_iter()
                         .flatten()
                         .map(|id| self.visit_expr(*id))
