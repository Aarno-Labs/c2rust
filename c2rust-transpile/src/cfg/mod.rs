//! # Control Flow Graph analysis
//!
//! Through `switch`/`case`/`default` and labels/`goto`, the C language supports jumping directly
//! from one position in the code to another. Rust supports on structured control flow constructs.
//! This means that during translation, we need to somehow eliminate the unstructured control-flow
//! constructs C has. This module is where that happens.
//!
//! In a nutshell, here are the steps:
//!
//!   - given an entry point C statement, translate it into a CFG consisting of `BasicBlock<Label>`
//!   - simplify this CFG (by eliminating empty blocks that jump unconditionally to the next block)
//!   - use the _Relooper algorithm_ to convert this CFG into a sequence of `Structure<StmtOrDecl>`s
//!   - place the declarations in the right place and produce a sequence of `Structure<Stmt>`s
//!   - simplify that sequence of `Structure<Stmt>`s into another such sequence
//!   - convert the `Vec<Structure<Stmt>>` back into a `Vec<Stmt>`
//!

use crate::c_ast::iterators::{DFExpr, SomeId};
use crate::c_ast::CLabelId;
use crate::diagnostics::TranslationResult;
use crate::rust_ast::SpanExt;
use c2rust_ast_printer::pprust;
use proc_macro2::Span;
use std::collections::hash_map::DefaultHasher;
use std::collections::BTreeSet;
use std::fs::File;
use std::hash::Hash;
use std::hash::Hasher;
use std::io;
use std::io::Write;
use std::ops::Deref;
use std::ops::Index;
use syn::Lit;
use syn::{spanned::Spanned, Arm, Expr, Pat, Stmt};

use failure::format_err;
use indexmap::indexset;
use indexmap::{IndexMap, IndexSet};

use serde::ser::{
    Serialize, SerializeStruct, SerializeStructVariant, SerializeTupleVariant, Serializer,
};
use serde_json;

use crate::c_ast::*;
use crate::translator::*;
use crate::with_stmts::WithStmts;
use c2rust_ast_builder::mk;

mod inc_cleanup;
pub mod loops;
pub mod multiples;
pub mod relooper;
pub mod structures;

use crate::cfg::inc_cleanup::IncCleanup;
use crate::cfg::loops::*;
use crate::cfg::multiples::*;

/// These labels identify basic blocks in a regular CFG.
#[derive(Clone, PartialEq, Eq, PartialOrd, Ord, Debug, Hash)]
pub enum Label {
    /// Some labels come directly from the C side (namely those created from labels, cases, and
    /// defaults). For those, we just re-use the `CLabelId` of the C AST node.
    FromC(CLabelId, Option<Rc<str>>),

    /// Most labels are synthetically created while unwrapping control-flow constructs (like loops)
    /// into basic blocks.
    Synthetic(u64),
}

impl Label {
    pub fn pretty_print(&self) -> String {
        match self {
            Label::FromC(_, Some(s)) => format!("_{}", s.as_ref()),
            Label::FromC(CStmtId(label_id), None) => format!("c_{}", label_id),
            Label::Synthetic(syn_id) => format!("s_{}", syn_id),
        }
    }

    fn debug_print(&self) -> String {
        String::from(self.pretty_print().trim_start_matches('\''))
    }

    fn to_num_expr(&self) -> Box<Expr> {
        let mut s = DefaultHasher::new();
        self.hash(&mut s);
        let as_num = s.finish();

        mk().lit_expr(as_num as u128)
    }

    fn to_string_expr(&self) -> Box<Expr> {
        mk().lit_expr(self.debug_print())
    }

    fn to_int_lit(&self) -> Lit {
        let mut s = DefaultHasher::new();
        self.hash(&mut s);
        let as_num = s.finish();
        mk().int_lit(as_num as u128, "")
    }

    fn to_string_lit(&self) -> Lit {
        mk().str_lit(&self.debug_print())
    }
}

impl Serialize for Label {
    fn serialize<S: Serializer>(&self, serializer: S) -> Result<S::Ok, S::Error> {
        serializer.serialize_str(&self.debug_print())
    }
}

/// These labels identify _structure_ basic blocks in a structure CFG.
#[derive(Clone, Debug)]
#[allow(missing_docs)]
pub enum StructureLabel<S> {
    GoTo(Label),
    ExitTo(Label),
    Nested(Vec<Structure<S>>),
}

impl StructureLabel<StmtOrDecl> {
    /// Produce a new `StructureLabel` from the existing one by replacing all `StmtOrDecl::Decl`
    /// variants with either a declaration with initializer or only an initializer.
    fn place_decls(
        self,
        lift_me: &IndexSet<CDeclId>,
        store: &mut DeclStmtStore,
    ) -> StructureLabel<Stmt> {
        match self {
            StructureLabel::GoTo(l) => StructureLabel::GoTo(l),
            StructureLabel::ExitTo(l) => StructureLabel::ExitTo(l),
            StructureLabel::Nested(vs) => {
                let vs = vs
                    .into_iter()
                    .map(|s| s.place_decls(lift_me, store))
                    .collect();
                StructureLabel::Nested(vs)
            }
        }
    }
}

/// These are the things that the relooper algorithm produces.
#[derive(Clone, Debug)]
pub enum Structure<Stmt> {
    /// Series of statements and what to do after
    Simple {
        entries: IndexSet<Label>,
        body: Vec<Stmt>,
        span: Span,
        terminator: GenTerminator<StructureLabel<Stmt>>,
    },
    /// Looping constructs
    Loop {
        entries: IndexSet<Label>,
        body: Vec<Structure<Stmt>>,
    },
    /// Branching constructs
    Multiple {
        entries: IndexSet<Label>,
        branches: IndexMap<Label, Vec<Structure<Stmt>>>,
        then: Vec<Structure<Stmt>>,
    },
}

impl<S> Structure<S> {
    fn get_entries(&self) -> &IndexSet<Label> {
        use Structure::*;
        match self {
            Simple { entries, .. } => entries,
            Loop { entries, .. } => entries,
            Multiple { entries, .. } => entries,
        }
    }
}

impl Structure<StmtOrDecl> {
    /// Produce a new `Structure` from the existing one by replacing all `StmtOrDecl::Decl`
    /// variants with either a declaration with initializer or only an initializer.
    fn place_decls(
        self,
        lift_me: &IndexSet<CDeclId>,
        store: &mut DeclStmtStore,
    ) -> Structure<Stmt> {
        match self {
            Structure::Simple {
                entries,
                body,
                span,
                terminator,
            } => {
                let body = body
                    .into_iter()
                    .flat_map(|s: StmtOrDecl| -> Vec<Stmt> { s.place_decls(lift_me, store) })
                    .collect();
                let terminator = terminator.place_decls(lift_me, store);
                Structure::Simple {
                    entries,
                    body,
                    span,
                    terminator,
                }
            }
            Structure::Loop { entries, body } => {
                let body = body
                    .into_iter()
                    .map(|s| s.place_decls(lift_me, store))
                    .collect();
                Structure::Loop { entries, body }
            }
            Structure::Multiple {
                entries,
                branches,
                then,
            } => {
                let branches = branches
                    .into_iter()
                    .map(|(lbl, vs)| {
                        (
                            lbl,
                            vs.into_iter()
                                .map(|s| s.place_decls(lift_me, store))
                                .collect(),
                        )
                    })
                    .collect();
                let then = then
                    .into_iter()
                    .map(|s| s.place_decls(lift_me, store))
                    .collect();
                Structure::Multiple {
                    entries,
                    branches,
                    then,
                }
            }
        }
    }
}

/// Generalized basic block.
#[derive(Clone, Debug)]
pub struct BasicBlock<L, S> {
    /// Jump-free code
    body: Vec<S>,

    /// How to find the next (if any) basic block to go to
    terminator: GenTerminator<L>,

    /// Variables live at the beginning of this block
    live: IndexSet<CDeclId>,

    /// Variables defined in this block
    defined: IndexSet<CDeclId>,

    /// Span of this block
    span: Span,
}

impl<L: Clone, S1> BasicBlock<L, S1> {
    /// Produce a copy of the current basic block, but transform all of the statements using the
    /// function provided.
    fn map_stmts<S2, F: Fn(&S1) -> S2>(&self, f: F) -> BasicBlock<L, S2> {
        BasicBlock {
            body: self.body.iter().map(f).collect(),
            terminator: self.terminator.clone(),
            live: self.live.clone(),
            defined: self.defined.clone(),
            span: self.span,
        }
    }
}

impl<L: Serialize, St: Serialize> Serialize for BasicBlock<L, St> {
    fn serialize<S: Serializer>(&self, serializer: S) -> Result<S::Ok, S::Error> {
        let mut st = serializer.serialize_struct("BasicBlock", 2)?;
        st.serialize_field("body", &self.body)?;
        st.serialize_field("terminator", &self.terminator)?;
        st.end()
    }
}

impl<L, S> BasicBlock<L, S> {
    fn new(terminator: GenTerminator<L>) -> Self {
        BasicBlock {
            body: vec![],
            terminator,
            live: IndexSet::new(),
            defined: IndexSet::new(),
            span: Span::call_site(),
        }
    }

    fn new_jump(target: L) -> Self {
        BasicBlock::new(Jump(target))
    }
}

impl<S1, S2> BasicBlock<StructureLabel<S1>, S2> {
    /// Get all of the `GoTo` targets of a structure basic block
    fn successors(&self) -> IndexSet<Label> {
        self.terminator
            .get_labels()
            .iter()
            .filter_map(|&slbl| match slbl {
                StructureLabel::GoTo(tgt) => Some(tgt.clone()),
                _ => None,
            })
            .collect()
    }
}

/// Represents the control flow choices one can make when at the end of a `BasicBlock`.
#[derive(Clone, Debug)]
pub enum GenTerminator<Lbl> {
    /// End of control-flow. For example: the last statement in a function, or a return
    End,

    /// Unconditional branch to another block
    Jump(Lbl),

    /// Conditional branch to another block. The expression is expected to be a boolean Rust
    /// expression
    Branch(Box<Expr>, Lbl, Lbl),

    /// Multi-way branch. The patterns are expected to match the type of the expression.
    Switch {
        expr: Box<Expr>,
        cases: Vec<(Pat, Lbl)>, // TODO: support ranges of expressions
    },
}

impl<L: Serialize> Serialize for GenTerminator<L> {
    fn serialize<S: Serializer>(&self, serializer: S) -> Result<S::Ok, S::Error> {
        match *self {
            GenTerminator::End => serializer.serialize_unit_variant("Terminator", 0, "End"),
            GenTerminator::Jump(ref l) => {
                let mut tv = serializer.serialize_tuple_variant("Terminator", 1, "Jump", 1)?;
                tv.serialize_field(l)?;
                tv.end()
            }
            GenTerminator::Branch(ref e, ref l1, ref l2) => {
                let mut tv = serializer.serialize_struct_variant("Terminator", 2, "Branch", 3)?;
                tv.serialize_field("condition", &pprust::expr_to_string(e))?;
                tv.serialize_field("then", l1)?;
                tv.serialize_field("else", l2)?;
                tv.end()
            }
            GenTerminator::Switch {
                ref expr,
                ref cases,
            } => {
                let mut cases_sane: Vec<(String, &L)> = vec![];
                for (p, l) in cases {
                    let pat: String = pprust::pat_to_string(p);
                    cases_sane.push((pat, l));
                }

                let mut tv = serializer.serialize_struct_variant("Terminator", 3, "Switch", 2)?;
                tv.serialize_field("expression", &pprust::expr_to_string(expr))?;
                tv.serialize_field("cases", &cases_sane)?;
                tv.end()
            }
        }
    }
}

// We use this a lot, so import its constructors
use self::GenTerminator::*;

impl<L> GenTerminator<L> {
    /// Produce a new terminator by transforming all of the labels in that terminator.
    fn map_labels<F: Fn(&L) -> N, N>(&self, func: F) -> GenTerminator<N> {
        match self {
            End => End,
            Jump(l) => Jump(func(l)),
            Branch(e, l1, l2) => Branch(e.clone(), func(l1), func(l2)),
            Switch { expr, cases } => Switch {
                expr: expr.clone(),
                cases: cases.iter().map(|(e, l)| (e.clone(), func(l))).collect(),
            },
        }
    }

    /// Extract references to all of the labels in the terminator
    fn get_labels(&self) -> Vec<&L> {
        match self {
            End => vec![],
            Jump(l) => vec![l],
            Branch(_, l1, l2) => vec![l1, l2],
            Switch { cases, .. } => cases.iter().map(|(_, l)| l).collect(),
        }
    }

    /// Extract mutable references to all of the labels in the terminator
    fn get_labels_mut(&mut self) -> Vec<&mut L> {
        match self {
            End => vec![],
            Jump(l) => vec![l],
            Branch(_, l1, l2) => vec![l1, l2],
            Switch { cases, .. } => cases.iter_mut().map(|(_, l)| l).collect(),
        }
    }
}

impl GenTerminator<StructureLabel<StmtOrDecl>> {
    /// Produce a new `GenTerminator` from the existing one by replacing all `StmtOrDecl::Decl`
    /// variants with either a declaration with initializer or only an initializer.
    fn place_decls(
        self,
        lift_me: &IndexSet<CDeclId>,
        store: &mut DeclStmtStore,
    ) -> GenTerminator<StructureLabel<Stmt>> {
        match self {
            End => End,
            Jump(l) => {
                let l = l.place_decls(lift_me, store);
                Jump(l)
            }
            Branch(e, l1, l2) => {
                let l1 = l1.place_decls(lift_me, store);
                let l2 = l2.place_decls(lift_me, store);
                Branch(e, l1, l2)
            }
            Switch { expr, cases } => {
                let cases = cases
                    .into_iter()
                    .map(|(e, l)| (e, l.place_decls(lift_me, store)))
                    .collect();
                Switch { expr, cases }
            }
        }
    }
}

/// The sole purpose of this structure is to accumulate information about what cases/default have
/// been seen which translating the body of the switch.
#[derive(Clone, Debug, Default)]
pub struct SwitchCases {
    cases: Vec<(Pat, Label)>,
    default: Option<Label>,
}

/// A Rust statement, or a C declaration, or a comment
///
/// `#[allow(clippy::large_enum_variant)]`ed instead of [`Box`]ing the large variant,
/// [`Stmt`] (472 bytes), as doing so would cause a lot of code churn and refactoring.
#[allow(clippy::large_enum_variant)]
#[derive(Clone, Debug)]
pub enum StmtOrDecl {
    /// Rust statement that was translated from a non-compound and non-declaration C statement.
    // TODO(kkysen): See if this should be boxed.
    Stmt(Stmt), // 472 bytes, not [`Box`]ed yet as it would cause a lot of code churn

    /// C declaration
    Decl(CDeclId), // 8 bytes
}

impl StmtOrDecl {
    pub fn to_string(&self, store: &DeclStmtStore) -> Vec<String> {
        match *self {
            StmtOrDecl::Stmt(ref s) => vec![pprust::stmt_to_string(s)],
            StmtOrDecl::Decl(ref d) => {
                let ss = store.peek_decl_and_assign(*d).unwrap();
                ss.iter().map(pprust::stmt_to_string).collect()
            }
        }
    }
}

impl StmtOrDecl {
    /// Produce a `Stmt` by replacing `StmtOrDecl::Decl`  variants with either a declaration with
    /// initializer or only an initializer.
    fn place_decls(self, lift_me: &IndexSet<CDeclId>, store: &mut DeclStmtStore) -> Vec<Stmt> {
        match self {
            StmtOrDecl::Stmt(s) => vec![s],
            StmtOrDecl::Decl(d) if lift_me.contains(&d) => {
                store.extract_assign(d).unwrap().into_iter().collect()
            }
            StmtOrDecl::Decl(d) => store
                .extract_decl_and_assign(d)
                .unwrap()
                .into_iter()
                .collect(),
        }
    }
}

/// A CFG graph of regular basic blocks.
#[derive(Clone, Debug)]
pub struct Cfg<Lbl: Ord + Hash, Stmt> {
    /// Entry point in the graph
    entries: Lbl,

    /// Nodes in the graph
    nodes: IndexMap<Lbl, BasicBlock<Lbl, Stmt>>,

    /// Loops in the graph
    loops: LoopInfo<Lbl>,

    /// Branching in the graph
    multiples: MultipleInfo<Lbl>,
}

impl<L: Clone + Ord + Hash, S1> Cfg<L, S1> {
    /// Produce a copy of the current CFG, but transform all of the statements using the
    /// function provided.
    pub fn map_stmts<S2, F: Fn(&S1) -> S2>(&self, f: F) -> Cfg<L, S2> {
        let entries = self.entries.clone();
        let nodes = self
            .nodes
            .iter()
            .map(|(l, bb)| (l.clone(), bb.map_stmts(&f)))
            .collect();
        let loops = self.loops.clone();
        let multiples = self.multiples.clone();

        Cfg {
            entries,
            nodes,
            loops,
            multiples,
        }
    }
}

impl<L: Serialize + Ord + Hash, St: Serialize> Serialize for Cfg<L, St> {
    fn serialize<S: Serializer>(&self, serializer: S) -> Result<S::Ok, S::Error> {
        let mut st = serializer.serialize_struct("ControlFlowGraph", 2)?;
        st.serialize_field("entries", &self.entries)?;
        st.serialize_field("nodes", &self.nodes)?;
        st.end()
    }
}

/// Reaching the end of a body without encountering a `return` means different things depending on
/// the function we are in.
#[derive(Clone, Debug)]
pub enum ImplicitReturnType {
    /// The `main` function implicitly returns `0`
    Main,

    /// `void` functions implicitly `return;` at the end of their bodies
    Void,

    /// We require that a non-`main` function not returning `void` have an explicit return. C99 is
    /// annoyingly more permissive. From 6.9.1 paragraph 12,
    ///
    /// > If the `}` that terminates a function is reached, and the value of the function call is
    /// > used by the caller, the behavior is undefined."
    NoImplicitReturnType,

    /// This is for handling GNU C statement expressions
    /// <https://gcc.gnu.org/onlinedocs/gcc-3.2.3/gcc/Statement-Exprs.html>
    ///
    /// TODO: document
    StmtExpr(ExprContext, CExprId, Label),
}

/// A complete control-flow graph
impl Cfg<Label, StmtOrDecl> {
    /// Completely process a statement into a control flow graph.
    pub fn from_stmts(
        translator: &Translation,
        ctx: ExprContext,
        stmt_ids: &[CStmtId],
        ret: ImplicitReturnType,
        ret_ty: Option<CQualTypeId>,
    ) -> TranslationResult<(Self, DeclStmtStore)> {
        let mut c_label_to_goto: IndexMap<CLabelId, IndexSet<CStmtId>> = IndexMap::new();
        for (target, x) in stmt_ids
            .iter()
            .flat_map(|&stmt_id| DFExpr::new(&translator.ast_context, stmt_id.into()))
            .flat_map(SomeId::stmt)
            .flat_map(|x| match translator.ast_context[x].kind {
                CStmtKind::Goto(target) => Some((target, x)),
                _ => None,
            })
        {
<<<<<<< HEAD
            c_label_to_goto
                .entry(target)
                .or_default()
                .insert(x);
=======
            c_label_to_goto.entry(target).or_default().insert(x);
>>>>>>> 1c197eb9
        }

        let mut cfg_builder = CfgBuilder::new(c_label_to_goto);
        let entry = cfg_builder.entry.clone();
        cfg_builder.per_stmt_stack.push(PerStmt::new(
            stmt_ids.first().cloned(),
            entry.clone(),
            IndexSet::new(),
        ));

        translator.with_scope(|| -> TranslationResult<()> {
            let body_exit = cfg_builder.convert_stmts_help(
                translator,
                ctx,
                stmt_ids,
                Some(ret.clone()),
                entry,
                ret_ty,
            )?;

            if let Some(body_exit) = body_exit {
                let mut wip = cfg_builder.new_wip_block(body_exit);

                // Add in what to do after control-flow exits the statement
                match ret {
                    ImplicitReturnType::Main => {
                        let ret_expr: Option<Box<Expr>> = Some(mk().lit_expr(mk().int_lit(0, "")));
                        wip.body
                            .push(StmtOrDecl::Stmt(mk().semi_stmt(mk().return_expr(ret_expr))));
                    }
                    ImplicitReturnType::Void => {
                        wip.body
                            .push(StmtOrDecl::Stmt(mk().semi_stmt(mk().return_expr(None))));
                    }
                    ImplicitReturnType::NoImplicitReturnType => {
                        // NOTE: emitting `ret_expr` is not necessarily an error. For instance,
                        // this statement exit may be dominated by one or more return statements.
                        let ret_expr: Box<Expr> =
                            translator.panic("Reached end of non-void function without returning");
                        wip.body.push(StmtOrDecl::Stmt(mk().semi_stmt(ret_expr)));
                    }
                    ImplicitReturnType::StmtExpr(ctx, expr_id, brk_label) => {
                        let (stmts, val) = translator
                            .convert_expr(ctx, expr_id, None)?
                            .discard_unsafe();

                        wip.body.extend(stmts.into_iter().map(StmtOrDecl::Stmt));
                        wip.body.push(StmtOrDecl::Stmt(mk().semi_stmt(
                            mk().break_expr_value(Some(brk_label.pretty_print()), Some(val)),
                        )));
                    }
                };

                cfg_builder.add_wip_block(wip, End);
            }

            Ok(())
        })?;

        let last_per_stmt = cfg_builder.per_stmt_stack.pop().unwrap();

        //        {
        //            let
        //            // Check the graph doesn't reference any labels it doesn't contain
        //            let bad_labels: Vec<&CLabelId> = last_per_stmt.c_labels_used.keys().cloned().collect::<IndexSet<CLabelId>>()
        //                .difference(&last_per_stmt.c_labels_defined)
        //                .collect();
        //            if !bad_labels.is_empty() {
        //                Err(format!(
        //                    "Control flow graph for statements {:?} references undefined label(s): {:?}",
        //                    stmt_ids,
        //                    bad_labels,
        //                ))?
        //            }
        //        }

        // Make a CFG from the PerStmt.

        let (graph, decls_seen, live_in) = last_per_stmt.into_cfg();
        assert!(live_in.is_empty(), "non-empty live_in");

        Ok((graph, decls_seen))
    }
}

use std::fmt::Debug;
use std::rc::Rc;

/// The polymorphism here is only to make it clear exactly how little these functions need to know
/// about the actual contents of the CFG - we only actual call these on one monomorphic CFG type.
impl<Lbl: Clone + Ord + Hash + Debug, Stmt> Cfg<Lbl, Stmt> {
    /// Removes blocks that cannot be reached from the CFG
    pub fn prune_unreachable_blocks_mut(&mut self) {
        let visited: IndexSet<Lbl> = {
            let mut visited: IndexSet<Lbl> = IndexSet::new();
            let mut to_visit: Vec<Lbl> = vec![self.entries.clone()];

            while let Some(lbl) = to_visit.pop() {
                if visited.contains(&lbl) {
                    continue;
                }

                let blk = self.nodes.get(&lbl).unwrap_or_else(|| {
                    panic!(
                        "prune_unreachable_blocks: block not found\n{:?}\n{:?}",
                        lbl,
                        self.nodes.keys().cloned().collect::<Vec<Lbl>>()
                    )
                });
                visited.insert(lbl);

                for lbl in blk.terminator.get_labels() {
                    if !visited.contains(lbl) {
                        to_visit.push(lbl.clone());
                    }
                }
            }

            visited
        };

        self.nodes.retain(|lbl, _| visited.contains(lbl));
        self.loops.filter_unreachable(&visited);
        // TODO multiple info
    }

    /// Removes empty blocks whose terminator is just a `Jump` by merging them with the block they
    /// are jumping to.
    pub fn prune_empty_blocks_mut(&mut self) {
        // Keys are labels corresponding to empty basic blocks with a jump terminator, values are
        // the labels they jump to (and can hopefully be replaced by).
        let mut proposed_rewrites: IndexMap<Lbl, Lbl> = self
            .nodes
            .iter()
            .filter_map(|(lbl, bb)| Cfg::empty_bb(bb).map(|tgt| (lbl.clone(), tgt)))
            .collect();

        // Rewrites to actually apply. Keys are labels to basic blocks that were remapped into the
        // basic block corresponding to the value.
        let mut actual_rewrites: IndexMap<Lbl, Lbl> = IndexMap::new();

        while let Some((from, to)) = proposed_rewrites
            .iter()
            .map(|(f, t)| (f.clone(), t.clone()))
            .next()
        {
            proposed_rewrites.swap_remove(&from);
            let mut from_any: IndexSet<Lbl> = indexset![from];

            // Try to apply more rewrites from `proposed_rewrites`
            let mut to_intermediate: Lbl = to;
            while let Some(to_new) = proposed_rewrites.swap_remove(&to_intermediate) {
                from_any.insert(to_intermediate);
                to_intermediate = to_new;
            }

            // Check if there were already some rewrites applied
            let to_final = match actual_rewrites.get(&to_intermediate) {
                None => to_intermediate,
                Some(to_final) => {
                    from_any.insert(to_intermediate);
                    to_final.clone()
                }
            };

            // It makes no sense to remap something to itself
            for from in from_any {
                if from != to_final {
                    let span = self.nodes[&from].span;
                    let tgt_span = &mut self.nodes[&to_final].span;
                    if tgt_span.is_dummy() {
                        *tgt_span = span;
                    } else if !span.is_dummy() {
                        // If we can't transfer this basic block's span to the
                        // target, don't delete it
                        continue;
                    }
                    actual_rewrites.insert(from, to_final.clone());
                }
            }
        }

        // Apply the remaps to the entries
        self.entries = actual_rewrites
            .get(&self.entries)
            .unwrap_or(&self.entries)
            .clone();

        // We keep only the basic blocks that weren't remapped to anything.
        self.nodes
            .retain(|lbl, _| actual_rewrites.get(lbl).is_none());

        // However, those block we do keep, we remap the labels in their terminators.
        for bb in self.nodes.values_mut() {
            for lbl in bb.terminator.get_labels_mut() {
                if let Some(new_lbl) = actual_rewrites.get(lbl) {
                    *lbl = new_lbl.clone();
                }
            }
        }

        self.loops.rewrite_blocks(&actual_rewrites);
        self.multiples.rewrite_blocks(&actual_rewrites);
    }

    /// Given an empty `BasicBlock` that ends in a `Jump`, return the target label. In all other
    /// cases, return `None`.
    fn empty_bb(bb: &BasicBlock<Lbl, Stmt>) -> Option<Lbl> {
        match &bb.terminator {
            Jump(lbl) if bb.body.is_empty() => Some(lbl.clone()),
            _ => None,
        }
    }
}

/// This stores all of the state required to construct a control-flow graph from C statements. Once
/// the graph is constructed, we only really care about the 'graph' field.
#[derive(Clone, Debug)]
struct CfgBuilder {
    /// Identifies the 'BasicBlock' to start with in the graph
    entry: Label,

    per_stmt_stack: Vec<PerStmt>,

    /// Variables in scope right before the current statement. The wrapping `Vec` witnesses the
    /// notion of scope: later elements in the vector are always supersets of earlier elements.
    currently_live: Vec<IndexSet<CDeclId>>,

    // Book-keeping information for translating switch statements
    /// Stack of labels identifying what a 'break' should jump to. We push onto this stack when
    /// entering a construct that can break and pop when exiting that construct.
    break_labels: Vec<Label>,
    /// Like 'break_labels', but for 'continue'.
    continue_labels: Vec<Label>,
    /// Accumulates information for the 'case'/'default' encountered so far while translating the
    /// body of a 'switch'.
    switch_expr_cases: Vec<SwitchCases>,

    // Fresh ID sources
    /// Source for generating fresh synthetic labels
    prev_label: u64,
    /// Source for generating fresh loop IDs
    prev_loop_id: u64,

    /// Global (immutable) mapping of `CLabelId` -> ID of pointing gotos (basically, reverse the dir
    /// of the goto)
    c_label_to_goto: IndexMap<CLabelId, IndexSet<CStmtId>>,

    // Book-keeping information to build up the `loops` and `multiples` fields in `graph`.
    /// Loops we are currently in. Every time we enter a loop, we push a new vector onto this field.
    /// When we exit that loop, we pop the vector, add all the labels to the next entry in the
    /// `Vec`, and also add the loop to the CFG.
    loops: Vec<(LoopId, Vec<Label>)>,
    /// Multiple branching we are currently in. Every time we enter another arm of a branching
    /// construct, we add it into here. When we finish processing the branch, we remove it.
    ///
    /// NOTE: we technically don't need the `Label` here - it is just for debugging.
    multiples: Vec<(Label, Vec<Label>)>,
}

/// We keep a stack of these in `CfgBuilder`. We push a new one on every time we start a statement
/// and pop it off when the statement ends.
#[derive(Debug, Clone)]
struct PerStmt {
    /// Statement id of statement we are processing and nodes in the graph
    stmt_id: Option<CStmtId>, // for debugging only
    entry: Label,
    nodes: IndexMap<Label, BasicBlock<Label, StmtOrDecl>>,

    // Nodes in the statements graph, along with loop info and multiple info and decls
    loop_info: LoopInfo<Label>,
    multiple_info: MultipleInfo<Label>,
    decls_seen: DeclStmtStore,

    /// Encountered a `break`/`continue`/`case`/`default` whose loop/switch has not yet been closed
    saw_unmatched_break: bool,
    saw_unmatched_continue: bool,
    saw_unmatched_default: bool,
    saw_unmatched_case: bool,

    /// All of the C labels we have seen defined
    c_labels_defined: IndexSet<CLabelId>,
    /// All of the C labels we have seen used and the gotos point to it
    c_labels_used: IndexMap<CLabelId, IndexSet<CStmtId>>,

    /// What declarations were live going into this statement
    live_in: IndexSet<CDeclId>,
}

impl PerStmt {
    /// Create a fresh `PerStmt`
    pub fn new(stmt_id: Option<CStmtId>, entry: Label, live_in: IndexSet<CDeclId>) -> PerStmt {
        PerStmt {
            stmt_id,
            entry,
            nodes: IndexMap::new(),

            loop_info: LoopInfo::new(),
            multiple_info: MultipleInfo::new(),
            decls_seen: DeclStmtStore::new(),

            saw_unmatched_break: false,
            saw_unmatched_continue: false,
            saw_unmatched_default: false,
            saw_unmatched_case: false,

            c_labels_defined: IndexSet::new(),
            c_labels_used: IndexMap::new(),

            live_in,
        }
    }

    /// Merge into this `PerStmt` another `PerStmt`
    pub fn absorb(&mut self, other: PerStmt) {
        self.nodes.extend(other.nodes);

        self.loop_info.absorb(other.loop_info);
        self.multiple_info.absorb(other.multiple_info);
        self.decls_seen.absorb(other.decls_seen);

        self.saw_unmatched_break |= other.saw_unmatched_break;
        self.saw_unmatched_continue |= other.saw_unmatched_continue;
        self.saw_unmatched_default |= other.saw_unmatched_default;
        self.saw_unmatched_case |= other.saw_unmatched_case;

        self.c_labels_defined.extend(other.c_labels_defined);
        self.c_labels_used.extend(other.c_labels_used);
    }

    /// Check if a current `PerStmt` is self contained
    pub fn is_contained(
        &self,
        c_label_to_goto: &IndexMap<CLabelId, IndexSet<CStmtId>>, // exhaustive pre-computed list
        currently_live: &IndexSet<CDeclId>,
    ) -> bool {
        // Have we seen a `break`/`continue`/`case`/`default` whose loop/switch has not yet been
        // closed?
        if self.saw_unmatched_break
            || self.saw_unmatched_continue
            || self.saw_unmatched_case
            || self.saw_unmatched_default
        {
            return false;
        }

        // Check the subgraph doesn't reference any labels it doesn't contain
        if self
            .c_labels_used
            .keys()
            .cloned()
            .collect::<IndexSet<CLabelId>>()
            != self.c_labels_defined
        {
            return false;
        }

        // Check that the subgraph doesn't have any gotos pointing into it
        if self
            .c_labels_used
            .iter()
            .any(|(lbl, gotos)| c_label_to_goto.get(lbl) != Some(gotos))
        {
            return false;
        }

        // Did this statement define any new declarations that are still in scope? If so, we can't
        // say this is contained (since perhaps this declaration is going to be jumped over, in
        // which case we'd have to lift the decl).
        if &self.live_in != currently_live {
            return false;
        }

        true
    }

    /// Flatten the current `PerStmt` into
    pub fn into_cfg(self) -> (Cfg<Label, StmtOrDecl>, DeclStmtStore, IndexSet<CDeclId>) {
        // Synthesize a CFG from the current `PerStmt`
        let mut graph = Cfg {
            entries: self.entry,
            nodes: self.nodes,
            loops: self.loop_info,
            multiples: self.multiple_info,
        };

        graph.prune_empty_blocks_mut();
        graph.prune_unreachable_blocks_mut();

        (graph, self.decls_seen, self.live_in)
    }
}

/// Stores information about translating C declarations to Rust statements. When seeing a C
/// declaration, we often don't know if it is already in the right place. The fix is to punt: we
/// put into a `DeclStmtStore` information about what to do in all possible cases and we delay
/// choosing what to do until later.
#[derive(Clone, Debug, Default)]
pub struct DeclStmtStore {
    store: IndexMap<CDeclId, DeclStmtInfo>,
}

/// This contains the information one needs to convert a C declaration in all the possible ways:
///
///  1. declare and initialize
///  2. declare only (and incidentally zero-initialize)
///  3. initialize only (if the declaration has already been emitted)
///
#[derive(Clone, Debug)]
pub struct DeclStmtInfo {
    /// Just the declaration
    pub decl: Option<Vec<Stmt>>,

    /// Just the assignment
    pub assign: Option<Vec<Stmt>>,

    /// Both the declaration and the assignment
    pub decl_and_assign: Option<Vec<Stmt>>,
}

impl DeclStmtInfo {
    pub fn new(decl: Vec<Stmt>, assign: Vec<Stmt>, decl_and_assign: Vec<Stmt>) -> Self {
        Self {
            decl: Some(decl),
            assign: Some(assign),
            decl_and_assign: Some(decl_and_assign),
        }
    }

    pub fn empty() -> Self {
        Self {
            decl: Some(Vec::new()),
            assign: Some(Vec::new()),
            decl_and_assign: Some(Vec::new()),
        }
    }
}

impl DeclStmtStore {
    pub fn new() -> Self {
        Self::default()
    }

    pub fn absorb(&mut self, other: DeclStmtStore) {
        self.store.extend(other.store);
    }

    /// Extract _just_ the Rust statements for a declaration (without initialization). Used when you
    /// want to move just a declaration to a larger scope.
    pub fn extract_decl(&mut self, decl_id: CDeclId) -> TranslationResult<Vec<Stmt>> {
        let DeclStmtInfo { decl, assign, .. } = self
            .store
            .swap_remove(&decl_id)
            .ok_or_else(|| format_err!("Cannot find information on declaration 1 {:?}", decl_id))?;

        let decl: Vec<Stmt> = decl.ok_or_else(|| {
            format_err!("Declaration for {:?} has already been extracted", decl_id)
        })?;

        let pruned = DeclStmtInfo {
            decl: None,
            assign,
            decl_and_assign: None,
        };
        self.store.insert(decl_id, pruned);

        Ok(decl)
    }

    /// Extract _just_ the Rust statements for an initializer (without the declaration it was
    /// initially attached to). Used when you've moved a declaration but now you need to also run the
    /// initializer.
    pub fn extract_assign(&mut self, decl_id: CDeclId) -> TranslationResult<Vec<Stmt>> {
        let DeclStmtInfo { decl, assign, .. } =
            self.store.swap_remove(&decl_id).ok_or_else(|| {
                format_err!("Cannot find information on declaration 2 {:?}", decl_id,)
            })?;

        let assign: Vec<Stmt> = assign.ok_or_else(|| {
            format_err!("Assignment for {:?} has already been extracted", decl_id)
        })?;

        let pruned = DeclStmtInfo {
            decl,
            assign: None,
            decl_and_assign: None,
        };
        self.store.insert(decl_id, pruned);

        Ok(assign)
    }

    /// Extract the Rust statements for the full declaration and initializers. Used for when you
    /// didn't need to move a declaration at all.
    pub fn extract_decl_and_assign(&mut self, decl_id: CDeclId) -> TranslationResult<Vec<Stmt>> {
        let DeclStmtInfo {
            decl_and_assign, ..
        } = self
            .store
            .swap_remove(&decl_id)
            .ok_or_else(|| format_err!("Cannot find information on declaration 3 {:?}", decl_id))?;

        let decl_and_assign: Vec<Stmt> = decl_and_assign.ok_or_else(|| {
            format_err!(
                "Declaration with assignment for {:?} has already been extracted",
                decl_id
            )
        })?;

        let pruned = DeclStmtInfo {
            decl: None,
            assign: None,
            decl_and_assign: None,
        };
        self.store.insert(decl_id, pruned);

        Ok(decl_and_assign)
    }

    /// Extract the Rust statements for the full declaration and initializers. DEBUGGING ONLY.
    pub fn peek_decl_and_assign(&self, decl_id: CDeclId) -> TranslationResult<Vec<Stmt>> {
        let DeclStmtInfo {
<<<<<<< HEAD
            decl_and_assign,
            ..
=======
            decl_and_assign, ..
>>>>>>> 1c197eb9
        } = self
            .store
            .get(&decl_id)
            .ok_or_else(|| format_err!("Cannot find information on declaration 4 {:?}", decl_id))?;

        let decl_and_assign: Vec<Stmt> = decl_and_assign.clone().ok_or_else(|| {
            format_err!(
                "Declaration with assignment for {:?} has already been extracted",
                decl_id
            )
        })?;

        Ok(decl_and_assign)
    }
}

/// Represents a `BasicBlock` under construction where the bit under construction is the end. Extra
/// statements may be added in the `body` and extra declarations may be added to `defined`. However,
/// the `label` and `live` should not change.
#[derive(Debug)]
struct WipBlock {
    /// Label of WIP.
    label: Label,

    /// Statements so far in the WIP.
    body: Vec<StmtOrDecl>,

    /// Variables defined so far in this WIP.
    defined: IndexSet<CDeclId>,

    /// Variables live in this WIP.
    live: IndexSet<CDeclId>,

    /// Span of this block
    span: Span,
}

impl Extend<Stmt> for WipBlock {
    fn extend<T: IntoIterator<Item = Stmt>>(&mut self, iter: T) {
        for stmt in iter.into_iter() {
            self.body.push(StmtOrDecl::Stmt(stmt))
        }
    }
}

impl WipBlock {
    pub fn push_stmt(&mut self, stmt: Stmt) {
        self.body.push(StmtOrDecl::Stmt(stmt))
    }

    pub fn push_decl(&mut self, decl: CDeclId) {
        self.body.push(StmtOrDecl::Decl(decl))
    }
}

/// This impl block deals with creating control flow graphs
impl CfgBuilder {
    fn last_per_stmt_mut(&mut self) -> &mut PerStmt {
        self.per_stmt_stack
            .last_mut()
            .expect("'per_stmt_stack' is empty")
    }

    /// Add a basic block to the control flow graph, specifying under which label to insert it.
    fn add_block(&mut self, lbl: Label, bb: BasicBlock<Label, StmtOrDecl>) {
        let currently_live = self
            .currently_live
            .last_mut()
            .expect("Found no live currently live scope");

        for decl in &bb.defined {
            currently_live.insert(*decl);
        }

        match self
            .per_stmt_stack
            .last_mut()
            .expect("'per_stmt_stack' is empty")
            .nodes
            .insert(lbl.clone(), bb)
        {
            None => {}
            Some(_) => panic!("Label {:?} cannot identify two basic blocks", lbl),
        }

        if let Some((_, loop_vec)) = self.loops.last_mut() {
            loop_vec.push(lbl.clone());
        }
        if let Some((_, arm_vec)) = self.multiples.last_mut() {
            arm_vec.push(lbl);
        }
    }

    /// Create a basic block from a WIP block by tacking on the right terminator. Once this is done,
    /// add the block into the graph.
    fn add_wip_block(&mut self, wip: WipBlock, terminator: GenTerminator<Label>) {
        let WipBlock {
            label,
            body,
            defined,
            live,
            span,
        } = wip;
        self.add_block(
            label,
            BasicBlock {
                body,
                terminator,
                defined,
                live,
                span,
            },
        );
    }

    /// Update the terminator of an existing block. This is for the special cases where you don't
    /// know the terminators of a block by visiting it.
    fn update_terminator(&mut self, lbl: Label, new_term: GenTerminator<Label>) {
        match self.last_per_stmt_mut().nodes.get_mut(&lbl) {
            None => panic!("Cannot find label {:?} to update", lbl),
            Some(bb) => bb.terminator = new_term,
        }
    }

    /// Open a loop
    fn open_loop(&mut self) {
        let loop_id: LoopId = self.fresh_loop_id();
        self.loops.push((loop_id, vec![]));
    }

    /// Close a loop
    fn close_loop(&mut self) {
        let (loop_id, loop_contents) = self.loops.pop().expect("No loop to close.");
        let outer_loop_id: Option<LoopId> = self.loops.last().map(|&(i, _)| i);

        // Add the loop contents to the outer loop (if there is one)
        if let Some((_, outer_loop)) = self.loops.last_mut() {
            outer_loop.extend(loop_contents.iter().cloned());
        }

        self.last_per_stmt_mut().loop_info.add_loop(
            loop_id,
            loop_contents.into_iter().collect(),
            outer_loop_id,
        );
    }

    /// Open an arm
    fn open_arm(&mut self, arm_start: Label) {
        self.multiples.push((arm_start, vec![]));
    }

    /// Close an arm
    fn close_arm(&mut self) -> (Label, IndexSet<Label>) {
        let (arm_start, arm_contents) = self.multiples.pop().expect("No arm to close.");

        // Add the arm contents to the outer arm (if there is one)
        if let Some((_, outer_arm)) = self.multiples.last_mut() {
            outer_arm.extend(arm_contents.iter().cloned());
        }

        (arm_start, arm_contents.into_iter().collect())
    }

    /// REMARK: make sure that basic blocks are constructed either entirely inside or entirely
    ///         outside `with_scope`. Otherwise, the scope of the block is going to be confused.
    fn with_scope<B, F: FnOnce(&mut Self) -> B>(
        &mut self,
        _translator: &Translation,
        cont: F,
    ) -> B {
        // Open a new scope
        let new_vars = self.current_variables();
        self.currently_live.push(new_vars);

        let b = cont(self);

        // Close the scope
        self.currently_live
            .pop()
            .expect("Found no live currently live scope to close");

        b
    }

    fn current_variables(&self) -> IndexSet<CDeclId> {
        self.currently_live
            .last()
            .expect("Found no live currently live scope")
            .clone()
    }

    // Start a new basic block WIP.
    fn new_wip_block(&mut self, new_label: Label) -> WipBlock {
        WipBlock {
            label: new_label,
            body: vec![],
            defined: IndexSet::new(),
            live: self.current_variables(),
            span: Span::call_site(),
        }
    }

    /// Generate a fresh (synthetic) label.
    fn fresh_label(&mut self) -> Label {
        self.prev_label += 1;
        Label::Synthetic(self.prev_label)
    }

    /// Generate a fresh (synthetic) label.
    fn fresh_loop_id(&mut self) -> LoopId {
        self.prev_loop_id += 1;
        LoopId::new(self.prev_loop_id)
    }

    /// Create a new `CfgBuilder` with a single entry label.
    fn new(c_label_to_goto: IndexMap<CLabelId, IndexSet<CStmtId>>) -> CfgBuilder {
        let entry = Label::Synthetic(0);

        CfgBuilder {
            entry,

            per_stmt_stack: vec![],

            prev_label: 0,
            prev_loop_id: 0,

            c_label_to_goto,

            break_labels: vec![],
            continue_labels: vec![],
            switch_expr_cases: vec![],

            currently_live: vec![IndexSet::new()],

            loops: vec![],
            multiples: vec![],
        }
    }

    /// Same as `convert_stmt_help`, but operates over a sequence of statements
    fn convert_stmts_help(
        &mut self,
        translator: &Translation,
        ctx: ExprContext,
        stmt_ids: &[CStmtId],                // C statements to translate
        in_tail: Option<ImplicitReturnType>, // Are we in tail position (is there anything to fallthrough to)?
        entry: Label,                        // Current WIP block
        ret_ty: Option<CQualTypeId>,
    ) -> TranslationResult<Option<Label>> {
        self.with_scope(translator, |slf| -> TranslationResult<Option<Label>> {
            let mut lbl = Some(entry);
            let last = stmt_ids.last();

            // We feed the optional output label into the entry label of the next block
            for stmt in stmt_ids {
                let new_label: Label = lbl.unwrap_or_else(|| slf.fresh_label());
                let sub_in_tail = in_tail.clone().filter(|_| Some(stmt) == last);
                lbl =
                    slf.convert_stmt_help(translator, ctx, *stmt, sub_in_tail, new_label, ret_ty)?;
            }

            Ok(lbl)
        })
    }

    /// Translate a C statement, inserting it into the CFG under the label key passed in.
    ///
    /// If the input C statement naturally passes control to the statement that follows it, the
    /// return should be the new label to give to the fallthrough block.
    ///
    /// NOTE: It is important that we finish adding a block to the graph before we start creating
    ///       the next one. Every time a new block is started with `new_wip_block`, we take a
    ///       snapshot of the live variables from `currently_live`.
    fn convert_stmt_help(
        &mut self,
        translator: &Translation,
        ctx: ExprContext,

        // C statement to translate
        stmt_id: CStmtId,

        // Are we in tail position (does the function end with this statement)?
        in_tail: Option<ImplicitReturnType>,

        // Entry label
        entry: Label,

        // The type this statement should return. May differ from the type the C AST is returning,
        // in which case we must cast.
        ret_ty: Option<CQualTypeId>,
    ) -> TranslationResult<Option<Label>> {
        // Add to the per_stmt_stack
        let live_in: IndexSet<CDeclId> = self.currently_live.last().unwrap().clone();
        self.per_stmt_stack
            .push(PerStmt::new(Some(stmt_id), entry.clone(), live_in));

        let mut wip = self.new_wip_block(entry.clone());

        wip.span = translator
            .get_span(SomeId::Stmt(stmt_id))
            .unwrap_or_else(Span::call_site);

        let out_wip: TranslationResult<Option<WipBlock>> = match translator
            .ast_context
            .index(stmt_id)
            .kind
        {
            CStmtKind::Empty => Ok(Some(wip)),

            CStmtKind::Decls(ref decls) => {
                for decl in decls {
                    let info = translator.convert_decl_stmt_info(ctx, *decl)?;
                    self.last_per_stmt_mut()
                        .decls_seen
                        .store
                        .insert(*decl, info);

                    wip.push_decl(*decl);
                    wip.defined.insert(*decl);
                }
                Ok(Some(wip))
            }

            CStmtKind::Return(expr) => {
                let val = match expr.map(|i| translator.convert_expr(ctx.used(), i, ret_ty)) {
                    Some(r) => Some(r?),
                    None => None,
                };

                let (stmts, ret_val) = WithStmts::with_stmts_opt(val).discard_unsafe();
                wip.extend(stmts);
                wip.push_stmt(mk().expr_stmt(mk().return_expr(ret_val)));

                self.add_wip_block(wip, End);

                Ok(None)
            }

            CStmtKind::If {
                scrutinee,
                true_variant,
                false_variant,
            } => {
                let next_entry = self.fresh_label();
                let then_entry = self.fresh_label();
                let else_entry = if false_variant.is_none() {
                    next_entry.clone()
                } else {
                    self.fresh_label()
                };

                // Condition
                let (stmts, val) = translator
                    .convert_condition(ctx, true, scrutinee)?
                    .discard_unsafe();
                wip.extend(stmts);

                let cond_val = translator.ast_context[scrutinee].kind.get_bool();
                self.add_wip_block(
                    wip,
                    match cond_val {
                        Some(true) => Jump(then_entry.clone()),
                        Some(false) => Jump(else_entry.clone()),
                        None => Branch(val, then_entry.clone(), else_entry.clone()),
                    },
                );

                // Then case
                self.open_arm(then_entry.clone());
                let then_stuff = self.convert_stmt_help(
                    translator,
                    ctx,
                    true_variant,
                    in_tail.clone(),
                    then_entry,
                    ret_ty,
                )?;
                if let Some(then_end) = then_stuff {
                    let wip_then = self.new_wip_block(then_end);
                    self.add_wip_block(wip_then, Jump(next_entry.clone()));
                }
                let then_arm = self.close_arm();

                // Else case
                self.open_arm(else_entry.clone());
                if let Some(false_var) = false_variant {
                    let else_stuff = self.convert_stmt_help(
                        translator,
                        ctx,
                        false_var,
                        in_tail.clone(),
                        else_entry,
                        ret_ty,
                    )?;
                    if let Some(else_end) = else_stuff {
                        let wip_else = self.new_wip_block(else_end);
                        self.add_wip_block(wip_else, Jump(next_entry.clone()));
                    }
                };
                let else_arm = self.close_arm();

                self.last_per_stmt_mut()
                    .multiple_info
                    .add_multiple(next_entry.clone(), vec![then_arm, else_arm]);

                // Return
                Ok(Some(self.new_wip_block(next_entry)))
            }

            CStmtKind::While {
                condition,
                body: body_stmt,
            } => {
                let cond_entry = self.fresh_label();
                let body_entry = self.fresh_label();
                let next_entry = self.fresh_label();

                self.add_wip_block(wip, Jump(cond_entry.clone()));
                self.open_loop();

                // Condition
                let (stmts, val) = translator
                    .convert_condition(ctx, true, condition)?
                    .discard_unsafe();
                let cond_val = translator.ast_context[condition].kind.get_bool();
                let mut cond_wip = self.new_wip_block(cond_entry.clone());
                cond_wip.extend(stmts);

                self.add_wip_block(
                    cond_wip,
                    match cond_val {
                        Some(true) => Jump(body_entry.clone()),
                        Some(false) => Jump(next_entry.clone()),
                        None => Branch(val, body_entry.clone(), next_entry.clone()),
                    },
                );

                // Body
                let saw_unmatched_break = self.last_per_stmt_mut().saw_unmatched_break;
                let saw_unmatched_continue = self.last_per_stmt_mut().saw_unmatched_continue;
                self.break_labels.push(next_entry.clone());
                self.continue_labels.push(cond_entry.clone());

                let body_stuff =
                    self.convert_stmt_help(translator, ctx, body_stmt, None, body_entry, ret_ty)?;
                if let Some(body_end) = body_stuff {
                    let wip_body = self.new_wip_block(body_end);
                    self.add_wip_block(wip_body, Jump(cond_entry));
                }

                self.last_per_stmt_mut().saw_unmatched_break = saw_unmatched_break;
                self.last_per_stmt_mut().saw_unmatched_continue = saw_unmatched_continue;
                self.break_labels.pop();
                self.continue_labels.pop();
                self.close_loop();

                //Return
                Ok(Some(self.new_wip_block(next_entry)))
            }

            CStmtKind::DoWhile {
                body: body_stmt,
                condition,
            } => {
                let body_entry = self.fresh_label();
                let cond_entry = self.fresh_label();
                let next_entry = self.fresh_label();

                self.add_wip_block(wip, Jump(body_entry.clone()));
                self.open_loop();

                // Body
                let saw_unmatched_break = self.last_per_stmt_mut().saw_unmatched_break;
                let saw_unmatched_continue = self.last_per_stmt_mut().saw_unmatched_continue;
                self.break_labels.push(next_entry.clone());
                self.continue_labels.push(cond_entry.clone());

                let body_stuff = self.convert_stmt_help(
                    translator,
                    ctx,
                    body_stmt,
                    None,
                    body_entry.clone(),
                    ret_ty,
                )?;
                if let Some(body_end) = body_stuff {
                    let wip_body = self.new_wip_block(body_end);
                    self.add_wip_block(wip_body, Jump(cond_entry.clone()));
                }

                self.last_per_stmt_mut().saw_unmatched_break = saw_unmatched_break;
                self.last_per_stmt_mut().saw_unmatched_continue = saw_unmatched_continue;
                self.break_labels.pop();
                self.continue_labels.pop();

                // Condition
                let (stmts, val) = translator
                    .convert_condition(ctx, true, condition)?
                    .discard_unsafe();
                let cond_val = translator.ast_context[condition].kind.get_bool();
                let mut cond_wip = self.new_wip_block(cond_entry);
                cond_wip.extend(stmts);
                self.add_wip_block(
                    cond_wip,
                    match cond_val {
                        Some(true) => Jump(body_entry),
                        Some(false) => Jump(next_entry.clone()),
                        None => Branch(val, body_entry, next_entry.clone()),
                    },
                );

                self.close_loop();

                //Return
                Ok(Some(self.new_wip_block(next_entry)))
            }

            CStmtKind::ForLoop {
                init,
                condition,
                increment,
                body,
            } => {
                let init_entry = self.fresh_label();
                let cond_entry = self.fresh_label();
                let body_entry = self.fresh_label();
                let incr_entry = self.fresh_label();
                let next_label = self.fresh_label();

                self.with_scope(translator, |slf| -> TranslationResult<()> {
                    // Init
                    slf.add_wip_block(wip, Jump(init_entry.clone()));
                    let init_stuff: Option<Label> = match init {
                        None => Some(init_entry),
                        Some(init) => {
                            slf.convert_stmt_help(translator, ctx, init, None, init_entry, ret_ty)?
                        }
                    };
                    if let Some(init_end) = init_stuff {
                        let wip_init = slf.new_wip_block(init_end);
                        slf.add_wip_block(wip_init, Jump(cond_entry.clone()));
                    }

                    slf.open_loop();

                    // Condition
                    if let Some(cond) = condition {
                        let (stmts, val) = translator
                            .convert_condition(ctx, true, cond)?
                            .discard_unsafe();
                        let cond_val = translator.ast_context[cond].kind.get_bool();
                        let mut cond_wip = slf.new_wip_block(cond_entry.clone());
                        cond_wip.extend(stmts);
                        slf.add_wip_block(
                            cond_wip,
                            match cond_val {
                                Some(true) => Jump(body_entry.clone()),
                                Some(false) => Jump(next_label.clone()),
                                None => Branch(val, body_entry.clone(), next_label.clone()),
                            },
                        );
                    } else {
                        slf.add_block(cond_entry.clone(), BasicBlock::new_jump(body_entry.clone()));
                    }

                    // Body
                    let saw_unmatched_break = slf.last_per_stmt_mut().saw_unmatched_break;
                    let saw_unmatched_continue = slf.last_per_stmt_mut().saw_unmatched_continue;
                    slf.break_labels.push(next_label.clone());
                    slf.continue_labels.push(incr_entry.clone());

                    let body_stuff =
                        slf.convert_stmt_help(translator, ctx, body, None, body_entry, ret_ty)?;

                    if let Some(body_end) = body_stuff {
                        let wip_body = slf.new_wip_block(body_end);
                        slf.add_wip_block(wip_body, Jump(incr_entry.clone()));
                    }

                    slf.last_per_stmt_mut().saw_unmatched_break = saw_unmatched_break;
                    slf.last_per_stmt_mut().saw_unmatched_continue = saw_unmatched_continue;
                    slf.break_labels.pop();
                    slf.continue_labels.pop();

                    // Increment
                    match increment {
                        None => slf.add_block(incr_entry, BasicBlock::new_jump(cond_entry)),
                        Some(incr) => {
                            let incr_stmts = translator
                                .convert_expr(ctx.unused(), incr, None)?
                                .into_stmts();
                            let mut incr_wip = slf.new_wip_block(incr_entry);
                            incr_wip.extend(incr_stmts);
                            slf.add_wip_block(incr_wip, Jump(cond_entry));
                        }
                    }

                    slf.close_loop();

                    Ok(())
                })?;

                // Return (it is important this happen _outside_ the `with_scope` call)
                Ok(Some(self.new_wip_block(next_label)))
            }

            CStmtKind::Label(sub_stmt) => {
                let label_name = translator
                    .ast_context
                    .label_names
                    .get(&stmt_id)
                    .cloned()
                    .expect("missing name for a label defined in C source");
                let this_label = Label::FromC(stmt_id, Some(label_name));
                self.add_wip_block(wip, Jump(this_label.clone()));
                self.last_per_stmt_mut().c_labels_defined.insert(stmt_id);

                // Sub stmt
                let sub_stmt_next = self.convert_stmt_help(
                    translator,
                    ctx,
                    sub_stmt,
                    in_tail.clone(),
                    this_label,
                    ret_ty,
                )?;
                Ok(sub_stmt_next.map(|l| self.new_wip_block(l)))
            }

            CStmtKind::Attributed { substatement, .. } => {
                // Note: we only support the fallthrough attribute for which no action is
                // required.
                match translator.ast_context.index(substatement).kind {
                    CStmtKind::Empty => Ok(Some(wip)),
                    _ => panic!("Expected empty attributed statement"),
                }
            }

            CStmtKind::Goto(label_id) => {
                let label_name = translator
                    .ast_context
                    .label_names
                    .get(&label_id)
                    .cloned()
                    .expect("missing label name for a Goto label");
                let tgt_label = Label::FromC(label_id, Some(label_name));
                self.add_wip_block(wip, Jump(tgt_label));
                self.last_per_stmt_mut()
                    .c_labels_used
                    .entry(label_id)
                    .or_default()
                    .insert(stmt_id);

                Ok(None)
            }

            CStmtKind::Compound(ref comp_stmts) => {
                let comp_entry = self.fresh_label();
                self.add_wip_block(wip, Jump(comp_entry.clone()));
                let next_lbl = self.convert_stmts_help(
                    translator,
                    ctx,
                    comp_stmts.as_slice(),
                    in_tail.clone(),
                    comp_entry,
                    ret_ty,
                )?;

                Ok(next_lbl.map(|l| self.new_wip_block(l)))
            }

            CStmtKind::Expr(expr) => {
                // This case typically happens in macros from system headers.
                // We simply inline the common statement at this point rather
                // than to try and create new control-flow blocks.
                let blk_or_wip = if let CExprKind::Unary(_, UnOp::Extension, sube, _) =
                    translator.ast_context[expr].kind
                {
                    if let CExprKind::Statements(_, stmtid) = translator.ast_context[sube].kind {
                        let comp_entry = self.fresh_label();
                        self.add_wip_block(wip, Jump(comp_entry.clone()));
                        let next_lbl = self.convert_stmt_help(
                            translator,
                            ctx,
                            stmtid,
                            in_tail.clone(),
                            comp_entry,
                            ret_ty,
                        )?;

                        Ok(next_lbl.map(|l| self.new_wip_block(l)))
                    } else {
                        Err(wip)
                    }
                } else {
                    Err(wip)
                };

                match blk_or_wip {
                    Ok(blk) => Ok(blk),
                    Err(mut wip) => {
                        wip.extend(
                            translator
                                .convert_expr(ctx.unused(), expr, None)?
                                .into_stmts(),
                        );

                        // If we can tell the expression is going to diverge, there is no falling through to
                        // the next block.
                        let next = if translator.ast_context.expr_diverges(expr) {
                            self.add_wip_block(wip, End);
                            None
                        } else {
                            Some(wip)
                        };

                        Ok(next)
                    }
                }
            }

            CStmtKind::Break => {
                self.last_per_stmt_mut().saw_unmatched_break = true;
                let tgt_label = self
                    .break_labels
                    .last()
                    .ok_or_else(|| {
                        format_err!(
                            "Cannot find what to break from in this ({:?}) 'break' statement",
                            stmt_id,
                        )
                    })?
                    .clone();
                self.add_wip_block(wip, Jump(tgt_label));

                Ok(None)
            }

            CStmtKind::Continue => {
                self.last_per_stmt_mut().saw_unmatched_continue = true;
                let tgt_label = self
                    .continue_labels
                    .last()
                    .ok_or_else(|| {
                        format_err!(
                            "Cannot find what to continue from in this ({:?}) 'continue' statement",
                            stmt_id,
                        )
                    })?
                    .clone();
                self.add_wip_block(wip, Jump(tgt_label));

                Ok(None)
            }

            CStmtKind::Case(case_expr, sub_stmt, cie) => {
                self.last_per_stmt_mut().saw_unmatched_case = true;
                let this_label = Label::FromC(stmt_id, None);
                self.add_wip_block(wip, Jump(this_label.clone()));

                // Case
                let resolved = translator.ast_context.resolve_expr(case_expr);
                let branch = match resolved.1 {
                    CExprKind::Literal(..) | CExprKind::ConstantExpr(_, _, Some(_)) => {
                        match translator
                            .convert_expr(ctx.used(), resolved.0, None)?
                            .to_pure_expr()
                        {
                            Some(expr) => match *expr {
                                Expr::Lit(lit) => Some(mk().lit_pat(lit.lit)),
                                Expr::Path(path) => Some(mk().path_pat(path.path, path.qself)),
                                _ => None,
                            },
                            _ => None,
                        }
                    }
                    _ => None,
                };

                let pat = match branch {
                    Some(pat) => pat,
                    None => match cie {
                        ConstIntExpr::U(n) => mk().lit_pat(mk().int_unsuffixed_lit(n)),
                        ConstIntExpr::I(n) => mk().lit_pat(mk().int_unsuffixed_lit(n)),
                    },
                };

                self.switch_expr_cases
                    .last_mut()
                    .ok_or_else(|| {
                        format_err!(
                            "Cannot find the 'switch' wrapping this ({:?}) 'case' statement",
                            stmt_id,
                        )
                    })?
                    .cases
                    .push((pat, this_label.clone()));

                // Sub stmt
                let sub_stmt_next = self.convert_stmt_help(
                    translator,
                    ctx,
                    sub_stmt,
                    in_tail.clone(),
                    this_label,
                    ret_ty,
                )?;
                Ok(sub_stmt_next.map(|l| self.new_wip_block(l)))
            }

            CStmtKind::Default(sub_stmt) => {
                self.last_per_stmt_mut().saw_unmatched_default = true;
                let this_label = Label::FromC(stmt_id, None);
                self.add_wip_block(wip, Jump(this_label.clone()));

                // Default case
                self.switch_expr_cases
                    .last_mut()
                    .expect("'default' outside of 'switch'")
                    .default
                    .get_or_insert(this_label.clone());

                // Sub stmt
                let sub_stmt_next = self.convert_stmt_help(
                    translator,
                    ctx,
                    sub_stmt,
                    in_tail.clone(),
                    this_label,
                    ret_ty,
                )?;
                Ok(sub_stmt_next.map(|l| self.new_wip_block(l)))
            }

            CStmtKind::Switch {
                scrutinee,
                body: switch_body,
            } => {
                let next_label = self.fresh_label();
                let body_label = self.fresh_label();

                // Convert the condition
                let (stmts, val) = translator
                    .convert_expr(ctx.used(), scrutinee, None)?
                    .discard_unsafe();
                wip.extend(stmts);

                let wip_label = wip.label.clone();
                self.add_wip_block(wip, End); // NOTE: the `End` here is temporary and gets updated

                // Body
                let saw_unmatched_break = self.last_per_stmt_mut().saw_unmatched_break;
                let saw_unmatched_case = self.last_per_stmt_mut().saw_unmatched_case;
                let saw_unmatched_default = self.last_per_stmt_mut().saw_unmatched_default;
                self.break_labels.push(next_label.clone());
                self.switch_expr_cases.push(SwitchCases::default());

                let body_stuff = self.convert_stmt_help(
                    translator,
                    ctx,
                    switch_body,
                    in_tail.clone(),
                    body_label,
                    ret_ty,
                )?;
                if let Some(body_end) = body_stuff {
                    let body_wip = self.new_wip_block(body_end);
                    self.add_wip_block(body_wip, Jump(next_label.clone()));
                }

                self.last_per_stmt_mut().saw_unmatched_break = saw_unmatched_break;
                self.last_per_stmt_mut().saw_unmatched_case = saw_unmatched_case;
                self.last_per_stmt_mut().saw_unmatched_default = saw_unmatched_default;
                self.break_labels.pop();
                let switch_case = self
                    .switch_expr_cases
                    .pop()
                    .expect("No 'SwitchCases' to pop");

                let mut cases: Vec<_> = switch_case.cases.clone();
                cases.push((
                    mk().wild_pat(),
                    switch_case.default.unwrap_or_else(|| next_label.clone()),
                ));

                // Add the condition basic block terminator (we need the information built up during
                // the conversion of the body to make the right terminator)
                self.update_terminator(wip_label, Switch { expr: val, cases });

                // Return
                Ok(Some(self.new_wip_block(next_label)))
            }

            CStmtKind::Asm {
                is_volatile,
                ref asm,
                ref inputs,
                ref outputs,
                ref clobbers,
            } => {
                wip.extend(translator.convert_asm(
                    ctx,
                    Span::call_site(),
                    is_volatile,
                    asm,
                    inputs,
                    outputs,
                    clobbers,
                )?);
                Ok(Some(wip))
            }
        };
        let out_wip: Option<WipBlock> = out_wip?; // This statement exists to help type inference...

        let out_end = self.fresh_label();
        let out_wip: Option<WipBlock> = out_wip.map(|w| {
            self.add_wip_block(w, GenTerminator::Jump(out_end.clone()));
            self.new_wip_block(out_end)
        });

        // Is the CFG for this statement self contained so can we reloop it immediately?
        if translator.tcfg.incremental_relooper
            && self
                .per_stmt_stack
                .last()
                .unwrap()
                .is_contained(&self.c_label_to_goto, self.currently_live.last().unwrap())
        {
            self.incrementally_reloop_subgraph(translator, in_tail, entry, out_wip)
        } else {
            let last_per_stmt = self.per_stmt_stack.pop().unwrap();
            self.per_stmt_stack
                .last_mut()
                .unwrap()
                .absorb(last_per_stmt);

            Ok(out_wip.map(|w| {
                let next_lbl = self.fresh_label();
                self.add_wip_block(w, GenTerminator::Jump(next_lbl.clone()));
                next_lbl
            }))
        }
    }

    /// While we are building a control-flow graph, there are times when we can easily tell that the
    /// set of blocks we've just added form a closed subgraph (closed in the sense that there are no
    /// edges point into or out of the subgraph, save for the initial entry point). In these cases,
    /// we can run the subgraph through relooper and replace the subgraph with one basic block
    /// containing the Rust statements relooper came up with.
    ///
    /// This incremental approach is a win for a couple reasons:
    ///
    ///   * we end up running relooper more, but we run it on small CFGs where it performs much better
    ///   * the Rust output is less likely to change drastically if we tweak the C input
    ///
    fn incrementally_reloop_subgraph(
        &mut self,
        translator: &Translation,

        // Are we in tail position (does the function end with this statement)?
        in_tail: Option<ImplicitReturnType>,

        // Entry label
        entry: Label,

        // Exit WIP
        out_wip: Option<WipBlock>,
    ) -> TranslationResult<Option<Label>> {
        // Close off the `wip` using a `break` terminator
        let brk_lbl: Label = self.fresh_label();

        let (tail_expr, use_brk_lbl) = match in_tail {
            Some(ImplicitReturnType::Main) => (
                mk().return_expr(Some(mk().lit_expr(mk().int_lit(0, "")))),
                false,
            ),

            Some(ImplicitReturnType::Void) => (mk().return_expr(None), false),

            _ => (
                mk().break_expr_value(Some(brk_lbl.pretty_print()), None),
                true,
            ),
        };

        let fallthrough_id: Option<Label> = out_wip.map(|mut w| {
            w.push_stmt(mk().semi_stmt(tail_expr.clone()));
            let id = w.label.clone();
            self.add_wip_block(w, GenTerminator::End);
            id
        });

        let last_per_stmt = self.per_stmt_stack.pop().unwrap();
        let stmt_id = last_per_stmt.stmt_id.unwrap_or(CStmtId(0));

        // Make a CFG from the PerStmt.
        let (graph, store, live_in) = last_per_stmt.into_cfg();
        let has_fallthrough: bool = if let Some(fid) = fallthrough_id {
            graph.nodes.contains_key(&fid)
        } else {
            false
        };
        let next_lbl = if has_fallthrough {
            Some(self.fresh_label())
        } else {
            None
        };

        // Run relooper
        let mut stmts = translator.convert_cfg(
            &format!("<substmt_{:?}>", stmt_id),
            graph,
            store,
            live_in,
            false,
        )?;

        let inner_span = stmts.first().map(|stmt| stmt.span());

        // Remove unnecessary break statements. We only need a break statement if we failed to
        // remove the tail expr.
        let need_block = stmts.is_empty()
            || !IncCleanup::new(in_tail, brk_lbl.clone()).remove_tail_expr(&mut stmts);

        if has_fallthrough && need_block && use_brk_lbl {
            translator.use_feature("label_break_value");
            let block_body = mk().block(stmts);
            let block: Box<Expr> = mk().labelled_block_expr(block_body, brk_lbl.pretty_print());
            stmts = vec![mk().expr_stmt(block)]
        }

        let mut flattened_wip = self.new_wip_block(entry);
        // Copy span from removed statement if there was only one.
        if stmts.is_empty() {
            if let Some(span) = inner_span {
                // We move any comments on the high end of the span to the low,
                // because those comments should go before the next node, not after.
                flattened_wip.span = translator
                    .comment_store
                    .borrow_mut()
                    .move_comments_to_begin(span);
            }
        }
        flattened_wip.extend(stmts);
        let term = if let Some(l) = next_lbl.clone() {
            GenTerminator::Jump(l)
        } else {
            GenTerminator::End
        };
        self.add_wip_block(flattened_wip, term);

        Ok(next_lbl)
    }
}

/// This impl block deals with pretty-printing control flow graphs into a format that `dot` can
/// consume. Compiling these files into images means running something like:
///
/// ```sh
/// dot -Tpng cfg_func.dot > cfg_func.png
/// ```
impl Cfg<Label, StmtOrDecl> {
    /// Write out a JSON representation of the control flow graph
    pub fn dump_json_graph(&self, store: &DeclStmtStore, file_path: String) -> io::Result<()> {
        let cfg_mapped = self.map_stmts(|sd: &StmtOrDecl| -> Vec<String> { sd.to_string(store) });

        let file = File::create(file_path)?;
        serde_json::to_writer(file, &cfg_mapped)?;

        Ok(())
    }

    /// Write out a `.dot` representation of the control flow graph
    pub fn dump_dot_graph(
        &self,
        ctx: &TypedAstContext,
        store: &DeclStmtStore,
        show_liveness: bool,
        show_loops: bool,
        file_path: String,
    ) -> io::Result<()> {
        // Utility function for sanitizing strings
        fn sanitize_label(lbl: String) -> String {
            format!(
                "{}\\l",
                lbl.replace('\t', "  ")
                    .replace('\\', "\\\\")
                    .replace('\"', "\\\"")
                    .replace('\n', "\\l")
            )
        }

        let mut file = File::create(file_path)?;
        file.write_all(b"digraph cfg {\n")?;
        file.write_all(b"  node [shape=box,fontname=Courier];\n")?;
        file.write_all(b"  edge [fontname=Courier,fontsize=10.0];\n")?;

        // Entry
        file.write_all(b"  entry [shape=plaintext];\n")?;
        file.write_fmt(format_args!("  entry -> {};\n", self.entries.debug_print()))?;

        // Rest of graph
        for (lbl, bb) in self.nodes.iter() {
            let pretty_terminator = match bb.terminator {
                End | Jump(_) => String::from(""),
                Branch(ref cond, _, _) => format!("\n{}", pprust::expr_to_string(cond.deref())),
                Switch { ref expr, .. } => format!("\n{}", pprust::expr_to_string(expr.deref())),
            };

            let defined = if bb.defined.is_empty() {
                "".into()
            } else {
                format!(
                    "\\ldefined: {{{}}}",
                    bb.defined
                        .iter()
                        .filter_map(|decl| ctx.index(*decl).kind.get_name())
                        .cloned()
                        .collect::<Vec<_>>()
                        .join(", "),
                )
            };

            let live = if bb.live.is_empty() {
                "".into()
            } else {
                format!(
                    "\\llive in: {{{}}}",
                    bb.live
                        .iter()
                        .filter_map(|decl| ctx.index(*decl).kind.get_name())
                        .cloned()
                        .collect::<Vec<_>>()
                        .join(", "),
                )
            };

            //  Scope the node with the loops it is part of
            let mut closing_braces = 0;
            if show_loops {
                file.write_all(b"  ")?;

                let loop_ids: Vec<LoopId> = self.loops.enclosing_loops(lbl);

                closing_braces = loop_ids.len();
                for loop_id in loop_ids.iter().rev() {
                    file.write_fmt(format_args!(
                        "subgraph cluster_{} {{ label = \"{}\"; graph[style=dotted];",
                        loop_id.pretty_print(),
                        loop_id.pretty_print(),
                    ))?;
                }
            }

            // A node
            writeln!(
                file,
                "  {} [label=\"{}:\\l-----{}{}\\l{}-----{}\"];",
                lbl.debug_print(),
                lbl.debug_print(),
                if show_liveness { live } else { String::new() },
                if show_liveness {
                    defined
                } else {
                    String::new()
                },
                format_args!(
                    "-----\\l{}",
                    if bb.body.is_empty() {
                        String::from("")
                    } else {
                        sanitize_label(
                            bb.body
                                .iter()
                                .flat_map(|sd: &StmtOrDecl| -> Vec<String> { sd.to_string(store) })
                                .collect::<Vec<String>>()
                                .join("\n"),
                        )
                    }
                ),
                sanitize_label(pretty_terminator),
            )?;

            //  Close the loops the node is part of
            for _ in 0..closing_braces {
                file.write_all(b"  }")?;
            }
            if closing_braces > 0 {
                file.write_all(b"\n")?;
            }

            // All the edges starting from this node
            let edges: Vec<(String, Label)> = match bb.terminator.clone() {
                End => vec![],
                Jump(tgt) => vec![(String::from(""), tgt)],
                Branch(_, tru, fal) => {
                    vec![(String::from("true"), tru), (String::from("false"), fal)]
                }
                Switch { ref cases, .. } => {
                    let cases: Vec<(String, Label)> = cases
                        .iter()
                        .map(|(pat, tgt)| -> (String, Label) {
                            let pat: String = pprust::pat_to_string(pat);

                            (pat, tgt.clone())
                        })
                        .collect();
                    cases
                }
            };

            for (desc, tgt) in edges {
                file.write_fmt(format_args!(
                    "  {} -> {} [label=\"{}\"];\n",
                    lbl.debug_print(),
                    tgt.debug_print(),
                    sanitize_label(desc),
                ))?;
            }
        }

        file.write_all(b"}\n")?;

        Ok(())
    }
}<|MERGE_RESOLUTION|>--- conflicted
+++ resolved
@@ -580,14 +580,7 @@
                 _ => None,
             })
         {
-<<<<<<< HEAD
-            c_label_to_goto
-                .entry(target)
-                .or_default()
-                .insert(x);
-=======
             c_label_to_goto.entry(target).or_default().insert(x);
->>>>>>> 1c197eb9
         }
 
         let mut cfg_builder = CfgBuilder::new(c_label_to_goto);
@@ -1110,12 +1103,7 @@
     /// Extract the Rust statements for the full declaration and initializers. DEBUGGING ONLY.
     pub fn peek_decl_and_assign(&self, decl_id: CDeclId) -> TranslationResult<Vec<Stmt>> {
         let DeclStmtInfo {
-<<<<<<< HEAD
-            decl_and_assign,
-            ..
-=======
             decl_and_assign, ..
->>>>>>> 1c197eb9
         } = self
             .store
             .get(&decl_id)
