--- conflicted
+++ resolved
@@ -154,14 +154,7 @@
             let mut flipped_map: IndexMap<Label, IndexSet<Label>> = IndexMap::new();
             for (lbl, vals) in map {
                 for val in vals {
-<<<<<<< HEAD
-                    flipped_map
-                        .entry(val)
-                        .or_default()
-                        .insert(lbl.clone());
-=======
                     flipped_map.entry(val).or_default().insert(lbl.clone());
->>>>>>> 1c197eb9
                 }
             }
             flipped_map
@@ -463,13 +456,9 @@
             .collect();
 
         let unhandled_entries: IndexSet<Label> = entries
-<<<<<<< HEAD
-            .iter().filter(|&e| !handled_entries.contains_key(e)).cloned()
-=======
             .iter()
             .filter(|&e| !handled_entries.contains_key(e))
             .cloned()
->>>>>>> 1c197eb9
             .collect();
 
         let mut handled_blocks: StructuredBlocks = IndexMap::new();
@@ -569,29 +558,6 @@
             } => {
                 // Here, we ensure that all labels in a terminator are mentioned only once in the
                 // terminator.
-<<<<<<< HEAD
-                let terminator: GenTerminator<StructureLabel<Stmt>> = if let Switch {
-                    expr,
-                    cases,
-                } = terminator
-                {
-                    // Here, we group patterns by the label they go to.
-                    type Merged = IndexMap<Label, Vec<Pat>>;
-                    let mut merged_goto: Merged = IndexMap::new();
-                    let mut merged_exit: Merged = IndexMap::new();
-
-                    for (pat, lbl) in cases {
-                        let (lbl, merged) = match lbl {
-                            StructureLabel::GoTo(lbl) => (lbl, &mut merged_goto),
-                            StructureLabel::ExitTo(lbl) => (lbl, &mut merged_exit),
-                            _ => panic!("simplify_structure: Nested precondition violated"),
-                        };
-                        merged
-                            .entry(lbl.clone())
-                            .or_insert(Default::default())
-                            .push(pat.clone());
-                    }
-=======
                 let terminator: GenTerminator<StructureLabel<Stmt>> =
                     if let Switch { expr, cases } = terminator {
                         // Here, we group patterns by the label they go to.
@@ -610,7 +576,6 @@
                                 .or_insert(Default::default())
                                 .push(pat.clone());
                         }
->>>>>>> 1c197eb9
 
                         // When converting these patterns back into a vector, we have to be careful to
                         // preserve their initial order (so that the default pattern doesn't end up on
