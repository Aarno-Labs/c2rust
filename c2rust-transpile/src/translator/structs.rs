#![deny(missing_docs)]
//! This module provides translation for bitfield structs and operations on them. Generated code
//! requires the use of the c2rust-bitfields crate.

use std::collections::HashSet;
use std::ops::Index;

use super::named_references::NamedReference;
use super::TranslationError;
use crate::c_ast::{BinOp, CDeclId, CDeclKind, CExprId, CRecordId, CTypeId};
use crate::diagnostics::TranslationResult;
use crate::translator::{ExprContext, Translation, PADDING_SUFFIX};
use crate::with_stmts::WithStmts;
use c2rust_ast_builder::mk;
use c2rust_ast_printer::pprust;
use syn::{
    self, BinOp as RBinOp, Expr, ExprAssign, ExprBinary, ExprBlock, ExprCast, ExprMethodCall,
    ExprUnary, Field, Stmt, Type,
};

use itertools::EitherOrBoth::{Both, Right};
use itertools::Itertools;

#[allow(clippy::large_enum_variant)]
#[derive(Debug)]
enum FieldType {
    BitfieldGroup {
        start_bit: u64,
        field_name: String,
        bytes: u64,
        attrs: Vec<(String, Box<Type>, String)>,
    }, // 64 bytes
    Padding {
        bytes: u64,
    },
    ComputedPadding {
        ident: String,
    },
    /// [`Field`] is is 528 bytes, so [`Box`] it.
    Regular {
        name: String,
        ctype: CTypeId,
        field: Box<Field>, // would be 528 bytes
        use_inner_type: bool,
        is_va_list: bool,
    }, // would be 562 bytes
}

fn contains_block(expr_kind: &Expr) -> bool {
    use Expr::*;
    match expr_kind {
        Block(..) => true,
        Assign(ExprAssign { left, right, .. }) | Binary(ExprBinary { left, right, .. }) => {
            [left, right].iter().any(|expr| contains_block(expr))
        }
        Unary(ExprUnary { expr, .. }) | Cast(ExprCast { expr, .. }) => contains_block(expr),
        MethodCall(ExprMethodCall { args, .. }) => args.iter().any(contains_block),
        _ => false,
    }
}

<<<<<<< HEAD
fn assignment_metaitem(lhs: &str, rhs: &str) -> NestedMeta {
    use c2rust_ast_builder::Make;
    let token = rhs.make(&mk());
    let meta_item = Meta::NameValue(syn::MetaNameValue {
        path: mk().path(lhs),
        eq_token: Default::default(),
        lit: token,
    });

    NestedMeta::Meta(meta_item)
}

impl Translation<'_> {
=======
impl<'a> Translation<'a> {
>>>>>>> 1c197eb9
    /// This method aggregates bitfield struct field information by way of:
    /// 1. Collecting consecutive bytes of bitfields into a single FieldType::BitfieldGroup
    /// 2. Summing up the number of padding bytes between fields (or at the end of a struct)
    ///    into a FieldType::Padding
    /// 3. A standard field into a FieldType::Regular
    fn get_field_types(
        &self,
        record_id: CRecordId,
        field_ids: &[CDeclId],
        platform_byte_size: u64,
    ) -> TranslationResult<Vec<FieldType>> {
        let mut reorganized_fields = Vec::new();
        let mut last_bitfield_group: Option<FieldType> = None;
        let mut next_byte_pos = 0;
        let mut encountered_bytes = HashSet::new();

        for field_id in field_ids {
            if let CDeclKind::Field {
                typ,
                bitfield_width,
                platform_bit_offset,
                platform_type_bitwidth,
                ..
            } = self.ast_context.index(*field_id).kind
            {
                let field_name = self
                    .type_converter
                    .borrow()
                    .resolve_field_name(Some(record_id), *field_id)
                    .unwrap();

                let ctype = typ.ctype;
                // TODO: clean up code and avoid code duplication
                // TODO: handle or panic on structs with more than one va_list?
                let is_va_list = self.ast_context.is_va_list(ctype);
                let mut ty = if is_va_list {
                    let path = vec![
                        mk().path_segment("core"),
                        mk().path_segment("ffi"),
                        mk().path_segment_with_args(
                            "VaListImpl",
                            mk().angle_bracketed_args(vec![mk().lifetime("a")]),
                        ),
                    ];
                    mk().path_ty(mk().abs_path(path))
                } else {
                    self.convert_type(ctype)?
                };
                let bitfield_width = match bitfield_width {
                    // Bitfield widths of 0 should just be markers for clang,
                    // we shouldn't need to explicitly handle it ourselves
                    Some(0) => {
                        // Hit non bitfield group so existing one is all set
                        if let Some(field_group) = last_bitfield_group.take() {
                            reorganized_fields.push(field_group);
                        }

                        continue;
                    }
                    None => {
                        // Hit non bitfield group so existing one is all set
                        if let Some(field_group) = last_bitfield_group.take() {
                            reorganized_fields.push(field_group);

                            // Need to add padding first
                            if (platform_bit_offset / 8) > next_byte_pos {
                                let bytes = (platform_bit_offset / 8) - next_byte_pos;
                                reorganized_fields.push(FieldType::Padding { bytes });
                            }
                        }

                        let mut use_inner_type = false;
                        let mut extra_fields = vec![];
                        if self.ast_context.is_packed_struct_decl(record_id)
                            && self.ast_context.is_aligned_struct_type(ctype)
                        {
                            // If we're embedding an aligned structure inside a packed one,
                            // we need to use the `_Inner` version and add padding
                            let decl_id = self
                                .ast_context
                                .resolve_type(ctype)
                                .kind
                                .as_underlying_decl()
                                .unwrap();

                            let inner_name = self.resolve_decl_inner_name(decl_id);
                            ty = mk().path_ty(mk().path(vec![inner_name]));

                            use_inner_type = true;

                            // Add the padding field
                            let padding_name = self
                                .type_converter
                                .borrow_mut()
                                .resolve_decl_suffix_name(decl_id, PADDING_SUFFIX)
                                .to_owned();
                            extra_fields.push(FieldType::ComputedPadding {
                                ident: padding_name,
                            })
                        }

                        let field = mk().pub_().struct_field(field_name.clone(), ty);

                        reorganized_fields.push(FieldType::Regular {
                            name: field_name,
                            ctype,
                            field: Box::new(field),
                            use_inner_type,
                            is_va_list,
                        });
                        reorganized_fields.extend(extra_fields.into_iter());

                        next_byte_pos = (platform_bit_offset + platform_type_bitwidth) / 8;

                        continue;
                    }
                    Some(bw) => bw,
                };

                // Ensure we aren't looking at overlapping bits in the same byte
                if (platform_bit_offset / 8) > next_byte_pos {
                    let bytes = (platform_bit_offset / 8) - next_byte_pos;
                    reorganized_fields.push(FieldType::Padding { bytes });
                }

                match last_bitfield_group {
                    Some(FieldType::BitfieldGroup {
                        start_bit,
                        field_name: ref mut name,
                        ref mut bytes,
                        ref mut attrs,
                    }) => {
                        name.push('_');
                        name.push_str(&field_name);

                        let end_bit = platform_bit_offset + bitfield_width;

                        // Add to the total byte size of the bitfield group only if
                        // we have not already encountered this byte
                        for bit in platform_bit_offset..end_bit {
                            let byte = bit / 8;

                            if !encountered_bytes.contains(&byte) {
                                *bytes += 1;
                                encountered_bytes.insert(byte);
                            }
                        }

                        let bit_start = platform_bit_offset - start_bit;
                        let bit_end = bit_start + bitfield_width - 1;
                        let bit_range = format!("{}..={}", bit_start, bit_end);

                        attrs.push((field_name.clone(), ty, bit_range));
                    }
                    Some(_) => unreachable!("Found last bitfield group which is not a group"),
                    None => {
                        let mut bytes = 0;
                        let end_bit = platform_bit_offset + bitfield_width;

                        // Add to the total byte size of the bitfield group only if
                        // we have not already encountered this byte
                        for bit in platform_bit_offset..end_bit {
                            let byte = bit / 8;

                            if !encountered_bytes.contains(&byte) {
                                bytes += 1;
                                encountered_bytes.insert(byte);
                            }
                        }

                        let bit_range = format!("0..={}", bitfield_width - 1);
                        let attrs = vec![(field_name.clone(), ty, bit_range)];

                        last_bitfield_group = Some(FieldType::BitfieldGroup {
                            start_bit: platform_bit_offset,
                            field_name,
                            bytes,
                            attrs,
                        });
                    }
                }

                next_byte_pos = (platform_bit_offset + bitfield_width - 1) / 8 + 1;
            }
        }

        // Find leftover bitfield group at end: it's all set
        if let Some(field_group) = last_bitfield_group.take() {
            reorganized_fields.push(field_group);

            // Packed structs can cause platform_byte_size < next_byte_pos
            if platform_byte_size > next_byte_pos {
                let bytes = platform_byte_size - next_byte_pos;

                // Need to add padding to end if we haven't hit the expected total byte size
                reorganized_fields.push(FieldType::Padding { bytes });
            }
        }

        Ok(reorganized_fields)
    }

    /// Here we output a struct derive to generate bitfield data that looks like this:
    ///
    /// ```no_run
    /// # use c2rust_bitfields::BitfieldStruct;
    /// #
    /// #[derive(BitfieldStruct, Clone, Copy)]
    /// #[repr(C, align(2))]
    /// struct Foo {
    ///     #[bitfield(name = "bf1", ty = "std::ffi::c_char", bits = "0..=9")]
    ///     #[bitfield(name = "bf2", ty = "std::ffi::c_uchar",bits = "10..=15")]
    ///     bf1_bf2: [u8; 2],
    ///     non_bf: u64,
    ///     _pad: [u8; 2],
    /// }
    /// ```
    pub fn convert_struct_fields(
        &self,
        struct_id: CRecordId,
        field_ids: &[CDeclId],
        platform_byte_size: u64,
    ) -> TranslationResult<(Vec<Field>, bool)> {
        let mut field_entries = Vec::with_capacity(field_ids.len());
        // We need to clobber bitfields in consecutive bytes together (leaving
        // regular fields alone) and add in padding as necessary
        let reorganized_fields = self.get_field_types(struct_id, field_ids, platform_byte_size)?;

        let contains_va_list = reorganized_fields.iter().any(|field| match field {
            FieldType::Regular { is_va_list, .. } => *is_va_list,
            _ => false,
        });

        let mut padding_count = 0;
        let mut next_padding_field = || {
            let field_name = self
                .type_converter
                .borrow_mut()
                .declare_padding(struct_id, padding_count);
            padding_count += 1;
            field_name
        };

        for field_type in reorganized_fields {
            match field_type {
                FieldType::BitfieldGroup {
                    start_bit: _,
                    field_name,
                    bytes,
                    attrs,
                } => {
                    let ty = mk().array_ty(
                        mk().ident_ty("u8"),
                        mk().lit_expr(mk().int_unsuffixed_lit(bytes)),
                    );
                    let mut field = mk();
                    for attr in attrs {
                        let ty_str = match &*attr.1 {
                            Type::Path(syn::TypePath { path, .. }) => pprust::path_to_string(path),
                            _ => unreachable!("Found type other than path"),
                        };
                        let field_attr_items = vec![
                            mk().meta_namevalue("name", &attr.0),
                            mk().meta_namevalue("ty", &ty_str),
                            mk().meta_namevalue("bits", &attr.2),
                        ];

                        field = field.call_attr("bitfield", field_attr_items)
                    }

                    field_entries.push(field.pub_().struct_field(field_name, ty));
                }
                FieldType::Padding { bytes } => {
                    let field_name = next_padding_field();
                    let ty = mk().array_ty(
                        mk().ident_ty("u8"),
                        mk().lit_expr(mk().int_unsuffixed_lit(bytes)),
                    );

                    // Mark it with `#[bitfield(padding)]`
                    let field = mk()
                        .call_attr("bitfield", vec!["padding"])
                        .pub_()
                        .struct_field(field_name, ty);

                    field_entries.push(field);
                }
                FieldType::ComputedPadding { ident } => {
                    let field_name = next_padding_field();
                    let ty = mk().array_ty(mk().ident_ty("u8"), mk().ident_expr(ident));

                    // TODO: disable cross-checks on this field
                    let field = mk().pub_().struct_field(field_name, ty);

                    field_entries.push(field);
                }
                FieldType::Regular { field, .. } => field_entries.push(*field),
            }
        }
        Ok((field_entries, contains_va_list))
    }

    /// Here we output a block to generate a struct literal initializer in.
    /// It looks like this in locals and (sectioned) statics:
    ///
    /// ```no_run
    /// # use c2rust_bitfields::BitfieldStruct;
    /// #
    /// # #[derive(BitfieldStruct, Clone, Copy)]
    /// # #[repr(C, align(2))]
    /// # struct Foo {
    /// #     #[bitfield(name = "bf1", ty = "std::ffi::c_char", bits = "0..=9")]
    /// #     #[bitfield(name = "bf2", ty = "std::ffi::c_uchar",bits = "10..=15")]
    /// #     bf1_bf2: [u8; 2],
    /// #     non_bf: u64,
    /// #     _pad: [u8; 2],
    /// # }
    /// #
    /// # let _ =
    /// {
    ///     let mut init = Foo {
    ///         bf1_bf2: [0; 2],
    ///         non_bf: 32,
    ///         _pad: [0; 2],
    ///     };
    ///     init.set_bf1(-12i8 as _);
    ///     init.set_bf2(34);
    ///     init
    /// }
    /// # ;
    /// ```
    pub fn convert_struct_literal(
        &self,
        ctx: ExprContext,
        struct_id: CRecordId,
        field_expr_ids: &[CExprId],
    ) -> TranslationResult<WithStmts<Box<Expr>>> {
        let name = self.resolve_decl_inner_name(struct_id);

        let (field_decl_ids, platform_byte_size) = match self.ast_context.index(struct_id).kind {
            CDeclKind::Struct {
                fields: Some(ref fields),
                platform_byte_size,
                ..
            } => (fields, platform_byte_size),

            CDeclKind::Struct { fields: None, .. } => {
                return Err(TranslationError::generic(
                    "Attempted to zero-initialize forward-declared struct",
                ))
            }

            _ => panic!("Struct literal declaration mismatch"),
        };

        let mut fields = Vec::with_capacity(field_decl_ids.len());
        let reorganized_fields =
            self.get_field_types(struct_id, field_decl_ids, platform_byte_size)?;
        let local_pat = mk().mutbl().ident_pat("init");
        let mut padding_count = 0;
        let mut next_padding_field = || {
            let field_name = self
                .type_converter
                .borrow_mut()
                .declare_padding(struct_id, padding_count);
            padding_count += 1;
            field_name
        };

        // Add in zero inits for both padding as well as bitfield groups
        for field_type in reorganized_fields {
            match field_type {
                FieldType::BitfieldGroup {
                    field_name, bytes, ..
                } => {
                    let array_expr = mk().repeat_expr(
                        mk().lit_expr(mk().int_unsuffixed_lit(0)),
                        mk().lit_expr(mk().int_unsuffixed_lit(bytes)),
                    );
                    let field = mk().field(field_name, array_expr);

                    fields.push(WithStmts::new_val(field));
                }
                FieldType::Padding { bytes } => {
                    let field_name = next_padding_field();
                    let array_expr = mk().repeat_expr(
                        mk().lit_expr(mk().int_unsuffixed_lit(0)),
                        mk().lit_expr(mk().int_unsuffixed_lit(bytes)),
                    );
                    let field = mk().field(field_name, array_expr);

                    fields.push(WithStmts::new_val(field));
                }
                FieldType::ComputedPadding { ident } => {
                    let field_name = next_padding_field();
                    let array_expr = mk().repeat_expr(
                        mk().lit_expr(mk().int_unsuffixed_lit(0)),
                        mk().ident_expr(ident),
                    );
                    let field = mk().field(field_name, array_expr);

                    fields.push(WithStmts::new_val(field));
                }
                _ => {}
            }
        }

        // Bitfield widths of 0 should just be markers for clang,
        // we shouldn't need to explicitly handle it ourselves
        let is_packed = self.ast_context.is_packed_struct_decl(struct_id);
        let field_info_iter = field_decl_ids.iter().filter_map(|field_id| {
            match self.ast_context.index(*field_id).kind {
                CDeclKind::Field {
                    bitfield_width: Some(0),
                    ..
                } => None,
                CDeclKind::Field {
                    typ,
                    bitfield_width,
                    ..
                } => {
                    let field_name = self
                        .type_converter
                        .borrow()
                        .resolve_field_name(None, *field_id)
                        .unwrap();

                    let use_inner_type =
                        is_packed && self.ast_context.is_aligned_struct_type(typ.ctype);
                    Some((field_name, typ, bitfield_width, use_inner_type))
                }
                _ => None,
            }
        });
        let zipped_iter = field_expr_ids.iter().zip_longest(field_info_iter);
        let mut bitfield_inits = Vec::new();

        // Specified record fields which are not bitfields need to be added
        for item in zipped_iter {
            match item {
                Right((field_name, ty, bitfield_width, use_inner_type)) => {
                    if bitfield_width.is_some() {
                        continue;
                    }

                    let mut init = self.implicit_default_expr(ty.ctype, ctx.is_static)?;
                    if !init.is_pure() {
                        return Err(TranslationError::generic(
                            "Expected no statements in field expression",
                        ));
                    }
                    if use_inner_type {
                        // Small hack: we need a value of the inner type,
                        // but `implicit_default_expr` produced a value
                        // of the outer type, so unwrap it manually
                        init = init.map(|fi| mk().anon_field_expr(fi, 0));
                    }
                    let field = init.map(|init| mk().field(field_name, init));
                    fields.push(field);
                }
                Both(field_id, (field_name, ty, bitfield_width, use_inner_type)) => {
                    let mut expr = self.convert_expr(ctx.used(), *field_id, Some(ty))?;

                    if use_inner_type {
                        // See comment above
                        expr = expr.map(|fi| mk().anon_field_expr(fi, 0));
                    }

                    if bitfield_width.is_some() {
                        bitfield_inits.push((field_name, expr));

                        continue;
                    }

                    fields.push(expr.map(|expr| mk().field(field_name, expr)));
                }
                _ => unreachable!(),
            }
        }

        fields
            .into_iter()
            .collect::<WithStmts<Vec<syn::FieldValue>>>()
            .and_then(|fields| {
                let struct_expr = mk().struct_expr(name.as_str(), fields);
                let local_variable = Box::new(mk().local(local_pat, None, Some(struct_expr)));

                let mut is_unsafe = false;
                let mut stmts = vec![mk().local_stmt(local_variable)];

                // Now we must use the bitfield methods to initialize bitfields
                for (field_name, val) in bitfield_inits {
                    let field_name_setter = format!("set_{}", field_name);
                    let struct_ident = mk().ident_expr("init");
                    is_unsafe |= val.is_unsafe();
                    let val = val
                        .to_pure_expr()
                        .expect("Expected no statements in bitfield initializer");
                    let expr = mk().method_call_expr(struct_ident, field_name_setter, vec![val]);

                    stmts.push(mk().semi_stmt(expr));
                }

                let struct_ident = mk().ident_expr("init");

                stmts.push(mk().expr_stmt(struct_ident));

                let val = mk().block_expr(mk().block(stmts));

                if is_unsafe {
                    Ok(WithStmts::new_unsafe_val(val))
                } else {
                    Ok(WithStmts::new_val(val))
                }
            })
    }

    /// This method handles zero-initializing bitfield structs including bitfields
    /// & padding fields
    pub fn convert_struct_zero_initializer(
        &self,
        name: String,
        struct_id: CRecordId,
        field_ids: &[CDeclId],
        platform_byte_size: u64,
        is_static: bool,
    ) -> TranslationResult<WithStmts<Box<Expr>>> {
        let reorganized_fields = self.get_field_types(struct_id, field_ids, platform_byte_size)?;
        let mut fields = Vec::with_capacity(reorganized_fields.len());

        let mut padding_count = 0;
        let mut next_padding_field = || {
            let field_name = self
                .type_converter
                .borrow_mut()
                .declare_padding(struct_id, padding_count);
            padding_count += 1;
            field_name
        };

        for field_type in reorganized_fields {
            match field_type {
                FieldType::BitfieldGroup {
                    field_name, bytes, ..
                } => {
                    let array_expr = mk().repeat_expr(
                        mk().lit_expr(mk().int_unsuffixed_lit(0)),
                        mk().lit_expr(mk().int_unsuffixed_lit(bytes)),
                    );
                    let field = mk().field(field_name, array_expr);

                    fields.push(WithStmts::new_val(field));
                }
                FieldType::Padding { bytes } => {
                    let field_name = next_padding_field();
                    let array_expr = mk().repeat_expr(
                        mk().lit_expr(mk().int_unsuffixed_lit(0)),
                        mk().lit_expr(mk().int_unsuffixed_lit(bytes)),
                    );
                    let field = mk().field(field_name, array_expr);

                    fields.push(WithStmts::new_val(field));
                }
                FieldType::ComputedPadding { ident } => {
                    let field_name = next_padding_field();
                    let array_expr = mk().repeat_expr(
                        mk().lit_expr(mk().int_unsuffixed_lit(0)),
                        mk().ident_expr(ident),
                    );
                    let field = mk().field(field_name, array_expr);

                    fields.push(WithStmts::new_val(field));
                }
                FieldType::Regular {
                    ctype,
                    name,
                    use_inner_type,
                    ..
                } => {
                    let mut field_init = self.implicit_default_expr(ctype, is_static)?;
                    if !field_init.is_pure() {
                        return Err(TranslationError::generic(
                            "Expected no statements in field expression",
                        ));
                    }
                    if use_inner_type {
                        // See comment above
                        field_init = field_init.map(|fi| mk().anon_field_expr(fi, 0));
                    }
                    fields.push(field_init.map(|init| mk().field(name, init)))
                }
            }
        }

        Ok(fields
            .into_iter()
            .collect::<WithStmts<Vec<syn::FieldValue>>>()
            .map(|fields| mk().struct_expr(name.as_str(), fields)))
    }

    /// This method handles conversion of assignment operators on bitfields.
    /// Regular fields would look like this:
    /// A) bf.a = 1;
    /// B) bf.a += 1;
    ///
    /// However, since we need to call methods for read and write, we generate this:
    /// A) bf.set_a(1);
    /// B) bf.set_a(bf.a() + 1);
    ///
    /// Note that B) requires NLL to be valid rust
    pub fn convert_bitfield_assignment_op_with_rhs(
        &self,
        ctx: ExprContext,
        op: BinOp,
        lhs: CExprId,
        rhs_expr: Box<Expr>,
        field_id: CDeclId,
    ) -> TranslationResult<WithStmts<Box<Expr>>> {
        let ctx = ctx.set_bitfield_write(true);
        let named_reference = self.name_reference_write_read(ctx, lhs)?;
        named_reference.and_then(
            |NamedReference {
                 lvalue: lhs_expr, ..
             }| {
                let field_name = self
                    .type_converter
                    .borrow()
                    .resolve_field_name(None, field_id)
                    .ok_or("Could not find bitfield name")?;
                let setter_name = format!("set_{}", field_name);
                let lhs_expr_read = mk().method_call_expr(lhs_expr.clone(), field_name, Vec::new());
                // Allow the value of this assignment to be used as the RHS of other assignments
                let val = lhs_expr_read.clone();
                let param_expr = match op {
                    BinOp::AssignAdd => {
                        mk().binary_expr(RBinOp::Add(Default::default()), lhs_expr_read, rhs_expr)
                    }
                    BinOp::AssignSubtract => {
                        mk().binary_expr(RBinOp::Sub(Default::default()), lhs_expr_read, rhs_expr)
                    }
                    BinOp::AssignMultiply => {
                        mk().binary_expr(RBinOp::Mul(Default::default()), lhs_expr_read, rhs_expr)
                    }
                    BinOp::AssignDivide => {
                        mk().binary_expr(RBinOp::Div(Default::default()), lhs_expr_read, rhs_expr)
                    }
                    BinOp::AssignModulus => {
                        mk().binary_expr(RBinOp::Rem(Default::default()), lhs_expr_read, rhs_expr)
                    }
                    BinOp::AssignBitXor => mk().binary_expr(
                        RBinOp::BitXor(Default::default()),
                        lhs_expr_read,
                        rhs_expr,
                    ),
                    BinOp::AssignShiftLeft => {
                        mk().binary_expr(RBinOp::Shl(Default::default()), lhs_expr_read, rhs_expr)
                    }
                    BinOp::AssignShiftRight => {
                        mk().binary_expr(RBinOp::Shr(Default::default()), lhs_expr_read, rhs_expr)
                    }
                    BinOp::AssignBitOr => {
                        mk().binary_expr(RBinOp::BitOr(Default::default()), lhs_expr_read, rhs_expr)
                    }
                    BinOp::AssignBitAnd => mk().binary_expr(
                        RBinOp::BitAnd(Default::default()),
                        lhs_expr_read,
                        rhs_expr,
                    ),
                    BinOp::Assign => rhs_expr,
                    _ => panic!("Cannot convert non-assignment operator"),
                };

                let mut stmts = vec![];

                // If there's just one statement we should be able to be able to fit it into one line without issue
                // If there's a block we can flatten it into the current scope, and if the expr contains a block it's
                // likely complex enough to warrant putting it into a temporary variable to avoid borrowing issues
                match *param_expr {
                    Expr::Block(ExprBlock { block, .. }) => {
                        let last = block.stmts.len() - 1;

                        for (i, stmt) in block.stmts.iter().enumerate() {
                            if i == last {
                                break;
                            }

                            stmts.push(stmt.clone());
                        }

                        let last_expr = match block.stmts[last] {
                            Stmt::Expr(ref expr, None) => expr.clone(),
                            _ => return Err(TranslationError::generic("Expected Expr Stmt")),
                        };
                        let method_call =
                            mk().method_call_expr(lhs_expr, setter_name, vec![Box::new(last_expr)]);

                        stmts.push(mk().semi_stmt(method_call));
                    }
                    _ if contains_block(&param_expr) => {
                        let name = self.renamer.borrow_mut().pick_name("rhs");
                        let name_ident = mk().mutbl().ident_pat(name.clone());
                        let temporary_stmt = mk().local(name_ident, None, Some(param_expr.clone()));
                        let assignment_expr = mk().method_call_expr(
                            lhs_expr,
                            setter_name,
                            vec![mk().ident_expr(name)],
                        );

                        stmts.push(mk().local_stmt(Box::new(temporary_stmt)));
                        stmts.push(mk().semi_stmt(assignment_expr));
                    }
                    _ => {
                        let assignment_expr =
                            mk().method_call_expr(lhs_expr, setter_name, vec![param_expr.clone()]);

                        stmts.push(mk().semi_stmt(assignment_expr));
                    }
                };

                Ok(WithStmts::new(stmts, val))
            },
        )
    }
}<|MERGE_RESOLUTION|>--- conflicted
+++ resolved
@@ -59,23 +59,7 @@
     }
 }
 
-<<<<<<< HEAD
-fn assignment_metaitem(lhs: &str, rhs: &str) -> NestedMeta {
-    use c2rust_ast_builder::Make;
-    let token = rhs.make(&mk());
-    let meta_item = Meta::NameValue(syn::MetaNameValue {
-        path: mk().path(lhs),
-        eq_token: Default::default(),
-        lit: token,
-    });
-
-    NestedMeta::Meta(meta_item)
-}
-
-impl Translation<'_> {
-=======
 impl<'a> Translation<'a> {
->>>>>>> 1c197eb9
     /// This method aggregates bitfield struct field information by way of:
     /// 1. Collecting consecutive bytes of bitfields into a single FieldType::BitfieldGroup
     /// 2. Summing up the number of padding bytes between fields (or at the end of a struct)
