#![deny(missing_docs)]
//! Implementations of clang's builtin functions

use crate::format_translation_err;

use super::*;

/// The argument type for a libc builtin function
#[derive(Copy, Clone, PartialEq)]
enum LibcFnArgType {
    /// char* or void*
    Mem,
    /// size_t
    Size,
    /// int or char
    Int,
}

<<<<<<< HEAD
impl Translation<'_> {
=======
impl<'c> Translation<'c> {
    /// Convert a call to a rotate builtin.
    fn convert_builtin_rotate(
        &self,
        ctx: ExprContext,
        args: &[CExprId],
        rotate_method_name: &'static str,
    ) -> TranslationResult<WithStmts<Box<Expr>>> {
        // Emit `arg0.{method_name}(arg1)`
        let arg0 = self.convert_expr(ctx.used(), args[0], None)?;
        let arg1 = self.convert_expr(ctx.used(), args[1], None)?;
        arg0.and_then(|arg0| {
            arg1.and_then(|arg1| {
                let arg1 = mk().cast_expr(arg1, mk().path_ty(vec!["u32"]));
                let method_call_expr = mk().method_call_expr(arg0, rotate_method_name, vec![arg1]);
                self.convert_side_effects_expr(
                    ctx,
                    WithStmts::new_val(method_call_expr),
                    "Builtin is not supposed to be used",
                )
            })
        })
    }

>>>>>>> 1c197eb9
    /// Convert a call to a builtin function to a Rust expression
    pub fn convert_builtin(
        &self,
        ctx: ExprContext,
        fexp: CExprId,
        args: &[CExprId],
    ) -> TranslationResult<WithStmts<Box<Expr>>> {
        let expr = &self.ast_context[fexp];
        let src_loc = &expr.loc;
        let decl_id = match expr.kind {
            CExprKind::DeclRef(_, decl_id, _) => decl_id,
            _ => {
                return Err(TranslationError::generic(
                    "Expected declref when processing builtin",
                ))
            }
        };

        let builtin_name: &str = match self.ast_context[decl_id].kind {
            CDeclKind::Function { ref name, .. } => name,
            _ => {
                return Err(TranslationError::generic(
                    "Expected function when processing builtin",
                ))
            }
        };

        match builtin_name {
            "__builtin_huge_valf" => Ok(WithStmts::new_val(
                mk().abs_path_expr(vec!["core", "f32", "INFINITY"]),
            )),
            "__builtin_huge_val" | "__builtin_huge_vall" => Ok(WithStmts::new_val(
                mk().abs_path_expr(vec!["core", "f64", "INFINITY"]),
            )),
            "__builtin_inff" => Ok(WithStmts::new_val(
                mk().abs_path_expr(vec!["core", "f32", "INFINITY"]),
            )),
            "__builtin_inf" | "__builtin_infl" => Ok(WithStmts::new_val(
                mk().abs_path_expr(vec!["core", "f64", "INFINITY"]),
            )),
            "__builtin_nanf" => Ok(WithStmts::new_val(
                mk().abs_path_expr(vec!["core", "f32", "NAN"]),
            )),
            "__builtin_nan" => Ok(WithStmts::new_val(
                mk().abs_path_expr(vec!["core", "f64", "NAN"]),
            )),
            "__builtin_nanl" => {
                self.use_crate(ExternCrate::F128);

                Ok(WithStmts::new_val(
                    mk().path_expr(vec!["f128", "f128", "NAN"]),
                ))
            }
            "__builtin_signbit" | "__builtin_signbitf" | "__builtin_signbitl" => {
                // Long doubles require the Float trait from num_traits to call this method
                if builtin_name == "__builtin_signbitl" {
                    self.with_cur_file_item_store(|item_store| {
                        item_store.add_use(vec!["num_traits".into()], "Float");
                    });
                }

                let val = self.convert_expr(ctx.used(), args[0], None)?;

                Ok(val.map(|v| {
                    let val = mk().method_call_expr(v, "is_sign_negative", vec![]);

                    mk().cast_expr(val, mk().path_ty(vec!["core", "ffi", "c_int"]))
                }))
            }
            "__builtin_ffs" | "__builtin_ffsl" | "__builtin_ffsll" => {
                let val = self.convert_expr(ctx.used(), args[0], None)?;

                Ok(val.map(|x| {
                    let add = BinOp::Add(Default::default());
                    let zero = mk().lit_expr(mk().int_lit(0, ""));
                    let one = mk().lit_expr(mk().int_lit(1, ""));
                    let cmp = BinOp::Eq(Default::default());
                    let zeros = mk().method_call_expr(x.clone(), "trailing_zeros", vec![]);
                    let zeros_cast = mk().cast_expr(zeros, mk().path_ty(vec!["i32"]));
                    let zeros_plus1 = mk().binary_expr(add, zeros_cast, one);
                    let block = mk().block(vec![mk().expr_stmt(zero.clone())]);
                    let cond = mk().binary_expr(cmp, x, zero);

                    mk().ifte_expr(cond, block, Some(zeros_plus1))
                }))
            }
            "__builtin_clz" | "__builtin_clzl" | "__builtin_clzll" => {
                let val = self.convert_expr(ctx.used(), args[0], None)?;
                Ok(val.map(|x| {
                    let zeros = mk().method_call_expr(x, "leading_zeros", vec![]);
                    mk().cast_expr(zeros, mk().path_ty(vec!["i32"]))
                }))
            }
            "__builtin_ctz" | "__builtin_ctzl" | "__builtin_ctzll" => {
                let val = self.convert_expr(ctx.used(), args[0], None)?;
                Ok(val.map(|x| {
                    let zeros = mk().method_call_expr(x, "trailing_zeros", vec![]);
                    mk().cast_expr(zeros, mk().path_ty(vec!["i32"]))
                }))
            }
            "__builtin_bswap16" | "__builtin_bswap32" | "__builtin_bswap64" => {
                let val = self.convert_expr(ctx.used(), args[0], None)?;
                Ok(val.map(|x| mk().method_call_expr(x, "swap_bytes", vec![])))
            }
            "__builtin_fabs" | "__builtin_fabsf" | "__builtin_fabsl" => {
                let val = self.convert_expr(ctx.used(), args[0], None)?;
                Ok(val.map(|x| mk().method_call_expr(x, "abs", vec![])))
            }
            "__builtin_isfinite" | "__builtin_isnan" => {
                let val = self.convert_expr(ctx.used(), args[0], None)?;

                let seg = match builtin_name {
                    "__builtin_isfinite" => "is_finite",
                    "__builtin_isnan" => "is_nan",
                    _ => panic!(),
                };
                Ok(val.map(|x| {
                    let call = mk().method_call_expr(x, seg, vec![]);
                    mk().cast_expr(call, mk().path_ty(vec!["i32"]))
                }))
            }
            "__builtin_isinf_sign" => {
                // isinf_sign(x) -> fabs(x) == infinity ? (signbit(x) ? -1 : 1) : 0
                let val = self.convert_expr(ctx.used(), args[0], None)?;
                Ok(val.map(|x| {
                    let inner_cond = mk().method_call_expr(x.clone(), "is_sign_positive", vec![]);
                    let one = mk().lit_expr(mk().int_lit(1, ""));
                    let minus_one = mk().unary_expr(
                        UnOp::Neg(Default::default()),
                        mk().lit_expr(mk().int_lit(1, "")),
                    );
                    let one_block = mk().block(vec![mk().expr_stmt(one)]);
                    let inner_ifte = mk().ifte_expr(inner_cond, one_block, Some(minus_one));
                    let zero = mk().lit_expr(mk().int_lit(0, ""));
                    let outer_cond = mk().method_call_expr(x, "is_infinite", vec![]);
                    let inner_ifte_block = mk().block(vec![mk().expr_stmt(inner_ifte)]);
                    mk().ifte_expr(outer_cond, inner_ifte_block, Some(zero))
                }))
            }
            "__builtin_flt_rounds" => {
                // LLVM simply lowers this to the constant one which means
                // that floats are rounded to the nearest number.
                // https://github.com/llvm-mirror/llvm/blob/master/lib/CodeGen/IntrinsicLowering.cpp#L470
                Ok(WithStmts::new_val(mk().lit_expr(mk().int_lit(1, "i32"))))
            }
            "__builtin_expect" => self.convert_expr(ctx.used(), args[0], None),

            "__builtin_popcount" | "__builtin_popcountl" | "__builtin_popcountll" => {
                let val = self.convert_expr(ctx.used(), args[0], None)?;
                Ok(val.map(|x| {
                    let zeros = mk().method_call_expr(x, "count_ones", vec![]);
                    mk().cast_expr(zeros, mk().path_ty(vec!["i32"]))
                }))
            }
            "__builtin_bzero" => {
                let ptr_stmts = self.convert_expr(ctx.used(), args[0], None)?;
                let n_stmts = self.convert_expr(ctx.used(), args[1], None)?;
                let write_bytes = mk().abs_path_expr(vec!["core", "ptr", "write_bytes"]);
                let zero = mk().lit_expr(mk().int_lit(0, "u8"));
                ptr_stmts.and_then(|ptr| {
                    Ok(n_stmts.map(|n| mk().call_expr(write_bytes, vec![ptr, zero, n])))
                })
            }

            // If the target does not support data prefetch, the address expression is evaluated if
            // it includes side effects but no other code is generated and GCC does not issue a warning.
            // void __builtin_prefetch (const void *addr, ...);
            "__builtin_prefetch" => self.convert_expr(ctx.unused(), args[0], None),

            "__builtin_memcpy" | "__builtin_memcmp" | "__builtin_memmove" | "__builtin_strncmp"
            | "__builtin_strncpy" | "__builtin_strncat" => self.convert_libc_fns(
                builtin_name,
                ctx,
                args,
                &[LibcFnArgType::Mem, LibcFnArgType::Mem, LibcFnArgType::Size],
            ),
            "__builtin_memchr" | "__builtin_memset" => self.convert_libc_fns(
                builtin_name,
                ctx,
                args,
                &[LibcFnArgType::Mem, LibcFnArgType::Int, LibcFnArgType::Size],
            ),
            "__builtin_strchr" | "__builtin_strrchr" => self.convert_libc_fns(
                builtin_name,
                ctx,
                args,
                &[LibcFnArgType::Mem, LibcFnArgType::Int],
            ),
            "__builtin_strndup" | "__builtin_strnlen" => self.convert_libc_fns(
                builtin_name,
                ctx,
                args,
                &[LibcFnArgType::Mem, LibcFnArgType::Size],
            ),
            "__builtin_strdup" | "__builtin_strlen" => {
                self.convert_libc_fns(builtin_name, ctx, args, &[LibcFnArgType::Mem])
            }
            "__builtin_strcmp" | "__builtin_strcat" | "__builtin_strcpy" | "__builtin_strcspn"
            | "__builtin_strpbrk" | "__builtin_strspn" | "__builtin_strstr" => self
                .convert_libc_fns(
                    builtin_name,
                    ctx,
                    args,
                    &[LibcFnArgType::Mem, LibcFnArgType::Mem],
                ),

            "__builtin_add_overflow"
            | "__builtin_sadd_overflow"
            | "__builtin_saddl_overflow"
            | "__builtin_saddll_overflow"
            | "__builtin_uadd_overflow"
            | "__builtin_uaddl_overflow"
            | "__builtin_uaddll_overflow" => {
                self.convert_overflow_arith(ctx, "overflowing_add", args)
            }

            "__builtin_sub_overflow"
            | "__builtin_ssub_overflow"
            | "__builtin_ssubl_overflow"
            | "__builtin_ssubll_overflow"
            | "__builtin_usub_overflow"
            | "__builtin_usubl_overflow"
            | "__builtin_usubll_overflow" => {
                self.convert_overflow_arith(ctx, "overflowing_sub", args)
            }

            "__builtin_mul_overflow"
            | "__builtin_smul_overflow"
            | "__builtin_smull_overflow"
            | "__builtin_smulll_overflow"
            | "__builtin_umul_overflow"
            | "__builtin_umull_overflow"
            | "__builtin_umulll_overflow" => {
                self.convert_overflow_arith(ctx, "overflowing_mul", args)
            }

            // Should be safe to always return 0 here.  "A return of 0 does not indicate that the
            // value is *not* a constant, but merely that GCC cannot prove it is a constant with
            // the specified value of the -O option. "
            "__builtin_constant_p" => Ok(WithStmts::new_val(mk().lit_expr(mk().int_lit(0, "")))),

            "__builtin_object_size" => {
                // We can't convert this to Rust, but it should be safe to always return -1/0
                // (depending on the value of `type`), so we emit the following:
                // `(if (type & 2) == 0 { -1isize } else { 0isize }) as libc::size_t`
                let ptr_arg = self.convert_expr(ctx.unused(), args[0], None)?;
                let type_arg = self.convert_expr(ctx.used(), args[1], None)?;
                ptr_arg.and_then(|_| {
                    Ok(type_arg.map(|type_arg| {
                        let type_and_2 = mk().binary_expr(
                            BinOp::BitAnd(Default::default()),
                            type_arg,
                            mk().lit_expr(mk().int_lit(2, "")),
                        );
                        let if_cond = mk().binary_expr(
                            BinOp::Eq(Default::default()),
                            type_and_2,
                            mk().lit_expr(mk().int_lit(0, "")),
                        );
                        let minus_one = mk().unary_expr(
                            UnOp::Neg(Default::default()),
                            mk().lit_expr(mk().int_lit(1, "isize")),
                        );
                        let if_expr = mk().ifte_expr(
                            if_cond,
                            mk().block(vec![mk().expr_stmt(minus_one)]),
                            Some(mk().lit_expr(mk().int_lit(0, "isize"))),
                        );
                        self.use_crate(ExternCrate::Libc);
                        let size_t = mk().path_ty(vec!["libc", "size_t"]);
                        mk().cast_expr(if_expr, size_t)
                    }))
                })
            }

            "__builtin_va_start" => {
                if ctx.is_unused() && args.len() == 2 {
                    if let Some(va_id) = self.match_vastart(args[0]) {
                        if self.ast_context.get_decl(&va_id).is_some() {
                            let dst =
                                self.convert_expr(ctx.expect_valistimpl().used(), args[0], None)?;
                            let fn_ctx = self.function_context.borrow();
                            let src = fn_ctx.get_va_list_arg_name();

                            let call_expr =
                                mk().method_call_expr(mk().ident_expr(src), "clone", vec![]);
                            let assign_expr = mk().assign_expr(dst.to_expr(), call_expr);
                            let stmt = mk().semi_stmt(assign_expr);

                            return Ok(WithStmts::new(
                                vec![stmt],
                                self.panic_or_err("va_start stub"),
                            ));
                        }
                    }
                }
                Err(TranslationError::generic("Unsupported va_start"))
            }
            "__builtin_va_copy" => {
                if ctx.is_unused() && args.len() == 2 {
                    if let Some((_dst_va_id, _src_va_id)) = self.match_vacopy(args[0], args[1]) {
                        let dst =
                            self.convert_expr(ctx.expect_valistimpl().used(), args[0], None)?;
                        let src =
                            self.convert_expr(ctx.expect_valistimpl().used(), args[1], None)?;

                        let call_expr = mk().method_call_expr(src.to_expr(), "clone", vec![]);
                        let assign_expr = mk().assign_expr(dst.to_expr(), call_expr);
                        let stmt = mk().semi_stmt(assign_expr);

                        return Ok(WithStmts::new(
                            vec![stmt],
                            self.panic_or_err("va_copy stub"),
                        ));
                    }
                }
                Err(TranslationError::generic("Unsupported va_copy"))
            }
            "__builtin_va_end" => {
                if ctx.is_unused() && args.len() == 1 {
                    if let Some(_va_id) = self.match_vaend(args[0]) {
                        // nothing to do since `VaListImpl`s get `Drop`'ed.
                        return Ok(WithStmts::new_val(self.panic("va_end stub")));
                    }
                }
                Err(TranslationError::generic("Unsupported va_end"))
            }

            "__builtin_alloca" => {
                let count = self.convert_expr(ctx.used(), args[0], None)?;
                count.and_then(|count| {
                    // Get `alloca` allocation storage.
                    let mut fn_ctx = self.function_context.borrow_mut();
                    let alloca_allocations_name =
                        &*fn_ctx.alloca_allocations_name.get_or_insert_with(|| {
                            self.renamer.borrow_mut().pick_name("alloca_allocations")
                        });

                    // alloca_allocations.push(std::vec::from_elem(0, count));
                    let init_expr = vec_expr(
                        mk().lit_expr(mk().int_unsuffixed_lit(0)),
                        cast_int(count, "usize", false),
                    );
                    let push_stmt = mk().semi_stmt(mk().method_call_expr(
                        mk().ident_expr(alloca_allocations_name),
                        "push",
                        vec![init_expr],
                    ));

                    // alloca_allocations.last_mut().unwrap().as_mut_ptr()
                    let last_mut_expr = mk().method_call_expr(
                        mk().ident_expr(alloca_allocations_name),
                        "last_mut",
                        vec![],
                    );
                    let unwrap_expr = mk().method_call_expr(last_mut_expr, "unwrap", vec![]);
                    let as_mut_ptr_expr = mk().method_call_expr(unwrap_expr, "as_mut_ptr", vec![]);

                    Ok(WithStmts::new(vec![push_stmt], as_mut_ptr_expr))
                })
            }

            "__builtin_ia32_pause" => {
                let fn_name = "_mm_pause";
                self.import_simd_function(fn_name)?;
                let ident = mk().ident_expr(fn_name);
                let call = mk().call_expr(ident, vec![]);
                self.convert_side_effects_expr(
                    ctx,
                    WithStmts::new_val(call),
                    "Builtin is not supposed to be used",
                )
            }

            "__builtin_arm_yield" => {
                let fn_name = "__yield";
                self.use_feature("stdsimd");
                // TODO See #1298.
                // In Rust 1.7, `#![feature(stdsimd)]` was removed and split into (at least):
                // `#![feature("stdarch_arm_hints")]` and
                // `#![cfg_attr(target_arch = "arm", feature(stdarch_arm_neon_intrinsics))]`.
                // self.use_feature("stdarch_arm_hints");
                // self.use_feature("stdarch_arm_neon_intrinsics"); // TODO need to add `cfg_attr` support.
                self.import_arch_function("arm", fn_name);
                self.import_arch_function("aarch64", fn_name);
                let ident = mk().ident_expr(fn_name);
                let call = mk().call_expr(ident, vec![]);
                self.convert_side_effects_expr(
                    ctx,
                    WithStmts::new_val(call),
                    "Builtin is not supposed to be used",
                )
            }

            // SIMD builtins:
            "__builtin_ia32_aeskeygenassist128" => {
                self.convert_simd_builtin(ctx, "_mm_aeskeygenassist_si128", args)
            }
            "__builtin_ia32_aesimc128" => self.convert_simd_builtin(ctx, "_mm_aesimc_si128", args),
            "__builtin_ia32_aesenc128" => self.convert_simd_builtin(ctx, "_mm_aesenc_si128", args),
            "__builtin_ia32_aesenclast128" => {
                self.convert_simd_builtin(ctx, "_mm_aesenclast_si128", args)
            }
            "__builtin_ia32_aesdec128" => self.convert_simd_builtin(ctx, "_mm_aesdec_si128", args),
            "__builtin_ia32_aesdeclast128" => {
                self.convert_simd_builtin(ctx, "_mm_aesdeclast_si128", args)
            }
            "__builtin_ia32_pshufw" => self.convert_simd_builtin(ctx, "_mm_shuffle_pi16", args),
            "__builtin_ia32_shufps" => self.convert_simd_builtin(ctx, "_mm_shuffle_ps", args),
            "__builtin_ia32_shufpd" => self.convert_simd_builtin(ctx, "_mm_shuffle_pd", args),
            "__builtin_ia32_shufps256" => self.convert_simd_builtin(ctx, "_mm256_shuffle_ps", args),
            "__builtin_ia32_shufpd256" => self.convert_simd_builtin(ctx, "_mm256_shuffle_pd", args),
            "__builtin_ia32_pshufd" => self.convert_simd_builtin(ctx, "_mm_shuffle_epi32", args),
            "__builtin_ia32_pshufhw" => self.convert_simd_builtin(ctx, "_mm_shufflehi_epi16", args),
            "__builtin_ia32_pshuflw" => self.convert_simd_builtin(ctx, "_mm_shufflelo_epi16", args),
            "__builtin_ia32_pslldqi128_byteshift" => {
                self.convert_simd_builtin(ctx, "_mm_slli_si128", args)
            }
            "__builtin_ia32_pshufd256" => {
                self.convert_simd_builtin(ctx, "_mm256_shuffle_epi32", args)
            }
            "__builtin_ia32_pshufhw256" => {
                self.convert_simd_builtin(ctx, "_mm256_shufflehi_epi16", args)
            }
            "__builtin_ia32_pshuflw256" => {
                self.convert_simd_builtin(ctx, "_mm256_shufflelo_epi16", args)
            }
            "__builtin_ia32_palignr128" => self.convert_simd_builtin(ctx, "_mm_alignr_epi8", args),
            "__builtin_ia32_palignr256" => {
                self.convert_simd_builtin(ctx, "_mm256_alignr_epi8", args)
            }
            "__builtin_ia32_permti256" => {
                self.convert_simd_builtin(ctx, "_mm256_permute2x128_si256", args)
            }
            "__builtin_ia32_vec_ext_v4si" => {
                self.convert_simd_builtin(ctx, "_mm_extract_epi32", args)
            }
            "__builtin_ia32_vec_ext_v16qi" => {
                self.convert_simd_builtin(ctx, "_mm_extract_epi8", args)
            }
            "__builtin_ia32_vec_ext_v2di" => {
                self.convert_simd_builtin(ctx, "_mm_extract_epi64", args)
            }
            "__builtin_ia32_vperm2f128_pd256" => {
                self.convert_simd_builtin(ctx, "_mm256_permute2f128_pd", args)
            }
            "__builtin_ia32_roundps" => self.convert_simd_builtin(ctx, "_mm_round_ps", args),
            "__builtin_ia32_roundss" => self.convert_simd_builtin(ctx, "_mm_round_ss", args),
            "__builtin_ia32_roundpd" => self.convert_simd_builtin(ctx, "_mm_round_pd", args),
            "__builtin_ia32_roundsd" => self.convert_simd_builtin(ctx, "_mm_round_sd", args),
            "__builtin_ia32_blendpd" => self.convert_simd_builtin(ctx, "_mm_blend_pd", args),
            "__builtin_ia32_blendps" => self.convert_simd_builtin(ctx, "_mm_blend_ps", args),
            "__builtin_ia32_pblendw128" => self.convert_simd_builtin(ctx, "_mm_blend_epi16", args),
            "__builtin_ia32_dpps" => self.convert_simd_builtin(ctx, "_mm_dp_ps", args),
            "__builtin_ia32_dppd" => self.convert_simd_builtin(ctx, "_mm_dp_pd", args),
            "__builtin_ia32_insertps128" => self.convert_simd_builtin(ctx, "_mm_insert_ps", args),
            "__builtin_ia32_vec_ext_v4sf" => self.convert_simd_builtin(ctx, "_mm_extract_ps", args),
            "__builtin_ia32_vec_set_v16qi" => {
                self.convert_simd_builtin(ctx, "_mm_insert_epi8", args)
            }
            "__builtin_ia32_vec_set_v2di" => {
                self.convert_simd_builtin(ctx, "_mm_insert_epi64", args)
            }
            "__builtin_ia32_vec_ext_v8si" => {
                self.convert_simd_builtin(ctx, "_mm256_extract_epi32", args)
            }
            "__builtin_ia32_mpsadbw128" => self.convert_simd_builtin(ctx, "_mm_mpsadbw_epu8", args),
            "__builtin_ia32_pcmpistrm128" => self.convert_simd_builtin(ctx, "_mm_cmpistrm", args),
            "__builtin_ia32_pcmpistri128" => self.convert_simd_builtin(ctx, "_mm_cmpistri", args),
            "__builtin_ia32_pcmpestrm128" => self.convert_simd_builtin(ctx, "_mm_cmpestrm", args),
            "__builtin_ia32_pcmpistria128" => self.convert_simd_builtin(ctx, "_mm_cmpistra", args),
            "__builtin_ia32_pcmpistric128" => self.convert_simd_builtin(ctx, "_mm_cmpistrc", args),
            "__builtin_ia32_pcmpistrio128" => self.convert_simd_builtin(ctx, "_mm_cmpistro", args),
            "__builtin_ia32_pcmpistris128" => self.convert_simd_builtin(ctx, "_mm_cmpistrs", args),
            "__builtin_ia32_pcmpistriz128" => self.convert_simd_builtin(ctx, "_mm_cmpistrz", args),
            "__builtin_ia32_pcmpestria128" => self.convert_simd_builtin(ctx, "_mm_cmpestra", args),
            "__builtin_ia32_pcmpestric128" => self.convert_simd_builtin(ctx, "_mm_cmpestrc", args),
            "__builtin_ia32_pcmpestrio128" => self.convert_simd_builtin(ctx, "_mm_cmpestro", args),
            "__builtin_ia32_pcmpestris128" => self.convert_simd_builtin(ctx, "_mm_cmpestrs", args),
            "__builtin_ia32_pcmpestriz128" => self.convert_simd_builtin(ctx, "_mm_cmpestrz", args),

            "__sync_val_compare_and_swap_1"
            | "__sync_val_compare_and_swap_2"
            | "__sync_val_compare_and_swap_4"
            | "__sync_val_compare_and_swap_8"
            | "__sync_val_compare_and_swap_16"
            | "__sync_bool_compare_and_swap_1"
            | "__sync_bool_compare_and_swap_2"
            | "__sync_bool_compare_and_swap_4"
            | "__sync_bool_compare_and_swap_8"
            | "__sync_bool_compare_and_swap_16" => {
                let arg0 = self.convert_expr(ctx.used(), args[0], None)?;
                let arg1 = self.convert_expr(ctx.used(), args[1], None)?;
                let arg2 = self.convert_expr(ctx.used(), args[2], None)?;
                arg0.and_then(|arg0| {
                    arg1.and_then(|arg1| {
                        arg2.and_then(|arg2| {
                            let returns_val = builtin_name.starts_with("__sync_val");
                            self.convert_atomic_cxchg(
                                ctx,
                                "atomic_cxchg_seqcst_seqcst",
                                arg0,
                                arg1,
                                arg2,
                                returns_val,
                            )
                        })
                    })
                })
            }
            "__sync_fetch_and_add_1"
            | "__sync_fetch_and_add_2"
            | "__sync_fetch_and_add_4"
            | "__sync_fetch_and_add_8"
            | "__sync_fetch_and_add_16"
            | "__sync_fetch_and_sub_1"
            | "__sync_fetch_and_sub_2"
            | "__sync_fetch_and_sub_4"
            | "__sync_fetch_and_sub_8"
            | "__sync_fetch_and_sub_16"
            | "__sync_fetch_and_or_1"
            | "__sync_fetch_and_or_2"
            | "__sync_fetch_and_or_4"
            | "__sync_fetch_and_or_8"
            | "__sync_fetch_and_or_16"
            | "__sync_fetch_and_and_1"
            | "__sync_fetch_and_and_2"
            | "__sync_fetch_and_and_4"
            | "__sync_fetch_and_and_8"
            | "__sync_fetch_and_and_16"
            | "__sync_fetch_and_xor_1"
            | "__sync_fetch_and_xor_2"
            | "__sync_fetch_and_xor_4"
            | "__sync_fetch_and_xor_8"
            | "__sync_fetch_and_xor_16"
            | "__sync_fetch_and_nand_1"
            | "__sync_fetch_and_nand_2"
            | "__sync_fetch_and_nand_4"
            | "__sync_fetch_and_nand_8"
            | "__sync_fetch_and_nand_16"
            | "__sync_add_and_fetch_1"
            | "__sync_add_and_fetch_2"
            | "__sync_add_and_fetch_4"
            | "__sync_add_and_fetch_8"
            | "__sync_add_and_fetch_16"
            | "__sync_sub_and_fetch_1"
            | "__sync_sub_and_fetch_2"
            | "__sync_sub_and_fetch_4"
            | "__sync_sub_and_fetch_8"
            | "__sync_sub_and_fetch_16"
            | "__sync_or_and_fetch_1"
            | "__sync_or_and_fetch_2"
            | "__sync_or_and_fetch_4"
            | "__sync_or_and_fetch_8"
            | "__sync_or_and_fetch_16"
            | "__sync_and_and_fetch_1"
            | "__sync_and_and_fetch_2"
            | "__sync_and_and_fetch_4"
            | "__sync_and_and_fetch_8"
            | "__sync_and_and_fetch_16"
            | "__sync_xor_and_fetch_1"
            | "__sync_xor_and_fetch_2"
            | "__sync_xor_and_fetch_4"
            | "__sync_xor_and_fetch_8"
            | "__sync_xor_and_fetch_16"
            | "__sync_nand_and_fetch_1"
            | "__sync_nand_and_fetch_2"
            | "__sync_nand_and_fetch_4"
            | "__sync_nand_and_fetch_8"
            | "__sync_nand_and_fetch_16" => {
                let func_name = if builtin_name.contains("_add_") {
                    "atomic_xadd_seqcst"
                } else if builtin_name.contains("_sub_") {
                    "atomic_xsub_seqcst"
                } else if builtin_name.contains("_or_") {
                    "atomic_or_seqcst"
                } else if builtin_name.contains("_xor_") {
                    "atomic_xor_seqcst"
                } else if builtin_name.contains("_nand_") {
                    "atomic_nand_seqcst"
                } else {
                    // We can't explicitly check for "_and_" since they all contain it
                    "atomic_and_seqcst"
                };

                let arg0 = self.convert_expr(ctx.used(), args[0], None)?;
                let arg1 = self.convert_expr(ctx.used(), args[1], None)?;
                let fetch_first = builtin_name.starts_with("__sync_fetch");
                arg0.and_then(|arg0| {
                    arg1.and_then(|arg1| {
                        self.convert_atomic_op(ctx, func_name, arg0, arg1, fetch_first)
                    })
                })
            }

            "__sync_synchronize" => {
                self.use_feature("core_intrinsics");

                let atomic_func =
                    mk().abs_path_expr(vec!["core", "intrinsics", "atomic_fence_seqcst"]);
                let call_expr = mk().call_expr(atomic_func, vec![]);
                self.convert_side_effects_expr(
                    ctx,
                    WithStmts::new_val(call_expr),
                    "Builtin is not supposed to be used",
                )
            }

            "__sync_lock_test_and_set_1"
            | "__sync_lock_test_and_set_2"
            | "__sync_lock_test_and_set_4"
            | "__sync_lock_test_and_set_8"
            | "__sync_lock_test_and_set_16" => {
                self.use_feature("core_intrinsics");

                // Emit `atomic_xchg_acquire(arg0, arg1)`
                let atomic_func =
                    mk().abs_path_expr(vec!["core", "intrinsics", "atomic_xchg_acquire"]);
                let arg0 = self.convert_expr(ctx.used(), args[0], None)?;
                let arg1 = self.convert_expr(ctx.used(), args[1], None)?;
                arg0.and_then(|arg0| {
                    arg1.and_then(|arg1| {
                        let call_expr = mk().call_expr(atomic_func, vec![arg0, arg1]);
                        self.convert_side_effects_expr(
                            ctx,
                            WithStmts::new_val(call_expr),
                            "Builtin is not supposed to be used",
                        )
                    })
                })
            }

            "__sync_lock_release_1"
            | "__sync_lock_release_2"
            | "__sync_lock_release_4"
            | "__sync_lock_release_8"
            | "__sync_lock_release_16" => {
                self.use_feature("core_intrinsics");

                // Emit `atomic_store_release(arg0, 0)`
                let atomic_func =
                    mk().abs_path_expr(vec!["core", "intrinsics", "atomic_store_release"]);
                let arg0 = self.convert_expr(ctx.used(), args[0], None)?;
                arg0.and_then(|arg0| {
                    let zero = mk().lit_expr(mk().int_lit(0, ""));
                    let call_expr = mk().call_expr(atomic_func, vec![arg0, zero]);
                    self.convert_side_effects_expr(
                        ctx,
                        WithStmts::new_val(call_expr),
                        "Builtin is not supposed to be used",
                    )
                })
            }
            // There's currently no way to replicate this functionality in Rust, so we just
            // pass the ptr input param in its place.
            "__builtin_assume_aligned" => Ok(self.convert_expr(ctx.used(), args[0], None)?),
            // Skip over, there's no way to implement it in Rust
            "__builtin_unwind_init" => Ok(WithStmts::new_val(self.panic_or_err("no value"))),
            "__builtin_unreachable" => Ok(WithStmts::new(
                vec![mk().semi_stmt(mk().mac_expr(mk().mac::<Vec<TokenTree>>(
                    mk().path(vec!["unreachable"]),
                    vec![],
                    MacroDelimiter::Paren(Default::default()),
                )))],
                self.panic_or_err("unreachable stub"),
            )),

            "__builtin_rotateleft8"
            | "__builtin_rotateleft16"
            | "__builtin_rotateleft32"
            | "__builtin_rotateleft64" => self.convert_builtin_rotate(ctx, args, "rotate_left"),

            "__builtin_rotateright8"
            | "__builtin_rotateright16"
            | "__builtin_rotateright32"
            | "__builtin_rotateright64" => self.convert_builtin_rotate(ctx, args, "rotate_right"),

            _ => Err(format_translation_err!(
                self.ast_context.display_loc(src_loc),
                "Unimplemented builtin {}",
                builtin_name
            )),
        }
    }

    // This translation logic handles converting code that uses
    // https://gcc.gnu.org/onlinedocs/gcc/Integer-Overflow-Builtins.html
    fn convert_overflow_arith(
        &self,
        ctx: ExprContext,
        method_name: &str,
        args: &[CExprId],
    ) -> TranslationResult<WithStmts<Box<Expr>>> {
        let args = self.convert_exprs(ctx.used(), args, None)?;
        args.and_then(|args| {
            let [a, b, c]: [_; 3] = args
                .try_into()
                .map_err(|_| "`convert_overflow_arith` must have exactly 3 arguments")?;
            let overflowing = mk().method_call_expr(a, method_name, vec![b]);
            let sum_name = self.renamer.borrow_mut().fresh();
            let over_name = self.renamer.borrow_mut().fresh();
            let overflow_let = mk().local_stmt(Box::new(mk().local(
                mk().tuple_pat(vec![
                    mk().ident_pat(&sum_name),
                    mk().ident_pat(over_name.clone()),
                ]),
                None,
                Some(overflowing),
            )));

            let out_assign = mk().assign_expr(
                mk().unary_expr(UnOp::Deref(Default::default()), c),
                mk().ident_expr(&sum_name),
            );

            Ok(WithStmts::new(
                vec![overflow_let, mk().expr_stmt(out_assign)],
                mk().ident_expr(over_name),
            ))
        })
    }

    /// Converts a `__builtin_{mem|str}*` use by calling the equivalent libc fn.
    fn convert_libc_fns(
        &self,
        builtin_name: &str,
        ctx: ExprContext,
        args: &[CExprId],
        arg_types: &[LibcFnArgType],
    ) -> TranslationResult<WithStmts<Box<Expr>>> {
        let name = &builtin_name[10..];
        self.use_crate(ExternCrate::Libc);
        let mem = mk().path_expr(vec!["libc", name]);
        let args = self.convert_exprs(ctx.used(), args, None)?;
        args.and_then(|args| {
            if args.len() != arg_types.len() {
                // This should not generally happen, as the C frontend checks these first
                Err(err_msg(format!(
                    "wrong number of arguments for {}: expected {}, found {}",
                    builtin_name,
                    arg_types.len(),
                    args.len()
                ))
                .context(TranslationErrorKind::Generic))?
            }
            let args_casted = args
                .into_iter()
                .zip(arg_types)
                .map(|(arg, &ty)| {
                    if ty == LibcFnArgType::Size {
                        self.use_crate(ExternCrate::Libc);
                        mk().cast_expr(arg, mk().path_ty(vec!["libc", "size_t"]))
                    } else {
                        arg
                    }
                })
                .collect::<Vec<_>>();
            let mem_expr = mk().call_expr(mem, args_casted);

            if ctx.is_used() {
                Ok(WithStmts::new_val(mem_expr))
            } else {
                Ok(WithStmts::new(
                    vec![mk().semi_stmt(mem_expr)],
                    self.panic_or_err(&format!("__builtin_{} not used", name)),
                ))
            }
        })
    }
}<|MERGE_RESOLUTION|>--- conflicted
+++ resolved
@@ -16,9 +16,6 @@
     Int,
 }
 
-<<<<<<< HEAD
-impl Translation<'_> {
-=======
 impl<'c> Translation<'c> {
     /// Convert a call to a rotate builtin.
     fn convert_builtin_rotate(
@@ -43,7 +40,6 @@
         })
     }
 
->>>>>>> 1c197eb9
     /// Convert a call to a builtin function to a Rust expression
     pub fn convert_builtin(
         &self,
