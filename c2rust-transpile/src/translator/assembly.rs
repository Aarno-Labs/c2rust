#![deny(missing_docs)]
#![allow(clippy::to_string_trait_impl)]
//! This module provides basic support for converting inline assembly statements.

use std::fmt::{self as fmt, Display, Formatter};

use crate::diagnostics::TranslationResult;

use super::*;
use log::warn;
use proc_macro2::{TokenStream, TokenTree};
use syn::__private::ToTokens;

/// An argument direction specifier for a Rust asm! expression
enum ArgDirSpec {
    In,
    Out,
    InOut,
    LateOut,
    InLateOut,
}

impl Display for ArgDirSpec {
    fn fmt(&self, f: &mut Formatter) -> fmt::Result {
        use ArgDirSpec::*;
        write!(
            f,
            "{}",
            match self {
                In => "in",
                Out => "out",
                InOut => "inout",
                LateOut => "lateout",
                InLateOut => "inlateout",
            }
        )
    }
}

impl ArgDirSpec {
    fn with_in(&self) -> Self {
        use ArgDirSpec::*;
        match self {
            In => In,
            Out => InOut,
            InOut => InOut,
            LateOut => InLateOut,
            InLateOut => InLateOut,
        }
    }
}

/// A machine architecture that rustc inline assembly knows about
#[derive(Copy, Clone, PartialEq)]
enum Arch {
    X86,
    X86_64,
    Arm,
    Aarch64,
    Riscv,
}

/// Parse a machine architecture from a target tuple. This is a best-effort attempt.
fn parse_arch(target_tuple: &str) -> Option<Arch> {
    if target_tuple.starts_with("x86_64") {
        Some(Arch::X86_64)
    } else if target_tuple.starts_with("i386")
        || target_tuple.starts_with("i486")
        || target_tuple.starts_with("i586")
        || target_tuple.starts_with("i686")
        || target_tuple.starts_with("x86")
    {
        Some(Arch::X86)
    } else if target_tuple.starts_with("aarch64")
        || target_tuple.starts_with("armv8")
        || target_tuple.starts_with("arm64")
    {
        Some(Arch::Aarch64)
    } else if target_tuple.starts_with("arm") || target_tuple.starts_with("thumbv") {
        Some(Arch::Arm)
    } else if target_tuple.starts_with("riscv") {
        Some(Arch::Riscv)
    } else {
        None
    }
}

fn parse_constraints(
    mut constraints: &str,
    arch: Arch,
) -> TranslationResult<(ArgDirSpec, bool, String)> {
    let parse_error = |constraints| {
        Err(TranslationError::new(
            None,
            failure::err_msg(
                "Inline assembly constraints could not be parsed: ".to_owned() + constraints,
            )
            .context(TranslationErrorKind::Generic),
        ))
    };
    use ArgDirSpec::*;
    let mut is_input = match constraints.chars().next() {
        Some('+') => {
            constraints = &constraints[1..];
            true
        }
        Some('=') => {
            constraints = &constraints[1..];
            false
        }
        _ => true,
    };

    let early_clobber = if constraints.starts_with('&') {
        constraints = &constraints[1..];
        true
    } else {
        false
    };

    let mut mem_only = if constraints.starts_with('*') {
        constraints = &constraints[1..];
        true
    } else {
        false
    };

    let mut split = constraints.splitn(2, ',');
    constraints = match split.next() {
        Some(c) => c,
        // Parse error
        _ => return parse_error(constraints),
    };
    // If a comma is present, this is an output of form =[&]foo,N
    if split.next().is_some() {
        if !is_input {
            is_input = true;
        } else {
            // '+' followed by ',' is a parse error
            return parse_error(constraints);
        }
    }

    // Handle register names
<<<<<<< HEAD
    let mut constraints = constraints.replace(['{', '}'], "\"");
=======
    let constraints = constraints.replace(['{', '}'], "\"");
    let mut llvm_constraints = constraints.clone();
    let mut constraints = constraints.as_str();
>>>>>>> 1c197eb9

    // Convert (simple) constraints to ones rustc understands
    while constraints != "" {
        let (c, rest) = constraints.split_at(1);
        let c = c.chars().next().unwrap();
        match c {
            'm' => {
                mem_only = true;
                llvm_constraints = "reg".into();
            }
            'r' => {
                llvm_constraints = "reg".into();
            }
            'i' => {
                // Rust inline assembly has no constraint for that, but uses the argument as an
                // immediate value anyway
                llvm_constraints = "reg".into();
            }
            _ => {
                let is_explicit_reg = c == '"';
                let is_tied = !constraints.contains(|c: char| !c.is_ascii_digit());

                if !(is_explicit_reg || is_tied) {
                    // Attempt to parse machine-specific constraints
                    if let Some((machine_constraints, is_mem)) =
                        translate_machine_constraint(&constraints, arch)
                    {
                        llvm_constraints = machine_constraints.into();
                        mem_only = is_mem;
                    } else {
                        warn!(
                            "Did not recognize inline asm constraint: {}\n\
                            It is likely that this will cause compilation errors or \
                            incorrect semantics in the translated program; please \
                            manually correct.",
                            constraints
                        );
                        llvm_constraints = constraints.into();
                    }
                }
                break;
            }
        }
        constraints = rest;
    }

    let mode = if mem_only {
        In
    } else {
        match (is_input, early_clobber) {
            (false, false) => LateOut,
            (false, true) => Out,
            (true, false) => InLateOut,
            (true, true) => InOut,
        }
    };

    Ok((mode, mem_only, llvm_constraints))
}

fn is_regname_or_int(parsed_constraint: &str) -> bool {
    parsed_constraint.contains('"') || parsed_constraint.starts_with(|c: char| c.is_ascii_digit())
}

/// Translate an architecture-specific assembly constraint from llvm/gcc
/// to those accepted by the Rust asm! macro. "Simple" (arch-independent)
/// constraints are handled in `parse_constraints`, not here.
/// See <https://gcc.gnu.org/onlinedocs/gcc/Machine-Constraints.html>,
/// <https://llvm.org/docs/LangRef.html#constraint-codes>, and
/// <https://doc.rust-lang.org/nightly/reference/inline-assembly.html#register-operands>
fn translate_machine_constraint(constraint: &str, arch: Arch) -> Option<(&str, bool)> {
    let mem = &mut false;
    // Many constraints are not handled here, because rustc does. The best we can
    let constraint = match arch {
        Arch::X86 | Arch::X86_64 => match constraint {
            // "R" => "reg_word", // rust does not support this
            "Q" => "reg_abcd",
            "q" => "reg_byte",
            "a" => "\"a\"",
            "b" => "\"b\"",
            "c" => "\"c\"",
            "d" => "\"d\"",
            "S" => "\"si\"",
            "D" => "\"di\"",
            // "A" => "a_and_d", // rust does not support this
            "U" => {
                warn!(
                    "the x86 'U' inline assembly operand constraint cannot \
                be translated correctly. It corresponds to the `clobber_abi` \
                option for `asm!`, but c2rust does not know the ABI being \
                used, so it cannot be translated automatically. Please correct \
                manually after translation."
                );
                return None;
            }
            "f" => "x87_reg",
            "t" => "\"st(0)\"",
            "u" => "\"st(1)\"",
            "x" => "xmm_reg", // this could also translate as ymm_reg
            "y" => "mmx_reg",
            "v" => "zmm_reg",
            "Yz" => "\"xmm0\"",
            "Yk" => "kreg",

            _ => return None,
        },
        Arch::Aarch64 => match constraint {
            "k" => "\"SP\"",
            "w" => "vreg",
            "x" => "vreg_low16",
            // "y" => "vreg_low8", // rust does not support this
            // "Upl" => "preg_low8", // rust does not support this
            "Upa" => "preg",
            "Q" => {
                *mem = true;
                "reg"
            }
            "Ump" => {
                *mem = true;
                "reg"
            }
            _ => return None,
        },
        Arch::Arm => match constraint {
            // "h" => "reg_8_15", // rust does not support this
            "k" => "\"SP\"",
            "l" => "reg",
            "t" => "sreg",
            "x" => "sreg_low16",
            "w" => "dreg",
            // "y" => "sreg",
            // "z" => "sreg",
            "Q" => {
                *mem = true;
                "reg"
            }
            "Uv" | "Uy" | "Uq" => {
                *mem = true;
                "reg"
            }
            _ => return None,
        },
        Arch::Riscv => match constraint {
            "f" => "freg",
            _ => return None,
        },
    };
    Some((constraint, *mem))
}

/// Translate a template modifier from llvm/gcc asm template argument modifiers
/// to those accepted by the Rust asm! macro. This is arch-dependent, so we need
/// to know which architecture the asm targets.
/// See <https://doc.rust-lang.org/nightly/reference/inline-assembly.html#template-modifiers>
fn translate_modifier(modifier: char, arch: Arch) -> Option<char> {
    Some(match arch {
        Arch::X86 | Arch::X86_64 => match modifier {
            'k' => 'e',
            'q' => 'r',
            'b' => 'l',
            'h' => 'h',
            'w' => 'x',
            _ => return None,
        },
        Arch::Aarch64 => modifier,
        Arch::Arm => match modifier {
            'p' | 'q' => return None,
            _ => modifier,
        },
        Arch::Riscv => modifier,
    })
}

/// Rust-native asm! operands, which may be inputs, outputs, or both.
struct BidirAsmOperand {
    dir_spec: ArgDirSpec,
    mem_only: bool,
    constraints: String,
    name: Option<String>,
    // At least one of these is non-None
    in_expr: Option<(usize, CExprId)>,
    out_expr: Option<(usize, CExprId)>,
}

impl BidirAsmOperand {
    /// Return whether an operand is positional (as opposed to named or using an explicit register)
    fn is_positional(&self) -> bool {
        !self.constraints.contains('"') && self.name.is_none()
    }

    /// Return whether this operand occurs at the given position in the original sequence of
    /// [outputs...inputs]. For tied operands, both input and output index is considered.
    fn has_orig_idx(&self, orig_idx: usize) -> bool {
        match (self.out_expr, self.in_expr) {
            (Some((idx, _)), _) if idx == orig_idx => true,
            (_, Some((idx, _))) if idx == orig_idx => true,
            _ => false,
        }
    }
}

/// Return the register and corresponding template modifiers if the constraint
/// uses a reserved register.
fn reg_is_reserved(constraint: &str, arch: Arch) -> Option<(&str, &str)> {
    Some(match arch {
        Arch::X86 => match constraint {
            // esi is reserved on x86
            "\"esi\"" | "\"si\"" => {
                let reg = constraint.trim_matches('"');
                // "e" if esi, "" if si
                let mods = &reg[..reg.len() - 2];
                (reg, mods)
            }
            _ => return None,
        },
        Arch::X86_64 => match constraint {
            // rbx is reserved on x86_64
            "\"bl\"" | "\"bh\"" | "\"bx\"" | "\"ebx\"" | "\"rbx\"" => {
                let reg = constraint.trim_matches('"');
                let mods = if reg.len() == 2 {
                    &reg[1..] // l/h/x
                } else {
                    &reg[..1] // e/r
                };
                (reg, mods)
            }
            _ => return None,
        },
        _ => return None,
    })
}

/// Emit mov instructions and modify inline assembly operands to copy in and/or
/// out when an operand uses a reserved register. Instead of constraining the
/// operand to the reserved register, constrain it to any register and then copy
/// between the reserved register and the (suitably modified, e.g. `{0:x}`)
/// operand.
/// This also requires reordering the operands because we convert them to
/// named operands, which must precede explicit register operands.
///
/// Modifies `operands` and returns a pair of prefix and suffix strings that
/// should be appended to the assembly template.
fn rewrite_reserved_reg_operands(
    att_syntax: bool,
    arch: Arch,
    operands: &mut [BidirAsmOperand],
) -> (String, String) {
    let (mut prolog, mut epilog) = (String::new(), String::new());

    let mut rewrite_idxs = vec![];
    let mut total_positional = 0;

    // Determine which operands must be rewritten and how many
    // positional operands there are. Positional operands must precede named
    // operands, so this tells us where to reinsert operands we rewrite.
    for (i, operand) in operands.iter().enumerate() {
        if operand.is_positional() {
            total_positional += 1;
        } else if let Some((reg, mods)) = reg_is_reserved(&operand.constraints, arch) {
            rewrite_idxs.push((i, reg.to_owned(), mods.to_owned()));
        }
    }

    for (n_moved, (idx, reg, mods)) in rewrite_idxs.into_iter().enumerate() {
        let operand = &mut operands[idx];
        let name = format!("restmp{}", n_moved);
        if let Some((_idx, _in_expr)) = operand.in_expr {
            let move_input = if att_syntax {
                format!("mov %{}, {{{}:{}}}\n", reg, name, mods)
            } else {
                format!("mov {{{}:{}}}\n, {}", name, mods, reg)
            };
            prolog.push_str(&move_input);
        }
        if let Some((_idx, _out_expr)) = operand.out_expr {
            let move_output = if att_syntax {
                format!("\nmov {{{}:{}}}, %{}", name, mods, reg)
            } else {
                format!("\nmov {}, {{{}:{}}}", reg, name, mods)
            };
            epilog.push_str(&move_output);
        }
        operand.constraints = "reg".into();
        operand.name = Some(name);

        // Move operand to after all positional arguments. This does not
        // interfere with moving subsequent operands that use reserved registers
        // because explicit register operands must all come after positional
        // and named operands.
        //let (positional, named, explicit) = split_operands(operands);
        let nth_non_positional = total_positional + n_moved;
        operands.swap(idx, nth_non_positional);
    }

    (prolog, epilog)
}

/// Remove comments from an x86 assembly template. Used only to provide a less-
/// confounding input to our Intel-vs-AT&T detection in `asm_is_att_syntax`.
fn remove_comments(mut asm: &str) -> String {
    // Remove C-style comments
    let mut without_c_comments = String::with_capacity(asm.len());
    while let Some(comment_begin) = asm.find("/*") {
        let comment_len = asm[comment_begin..]
            .find("*/")
            // Comments with no terminator extend to the end of the string
            .unwrap_or_else(|| asm[comment_begin..].len());
        let before_comment = &asm[..comment_begin];
        without_c_comments.push_str(before_comment);
        asm = &asm[comment_begin + comment_len..];
    }
    // Push whatever is left after the final comment
    without_c_comments.push_str(asm);

    // Remove EOL comments from each line
    let mut without_comments = String::with_capacity(without_c_comments.len());
    for line in without_c_comments.lines() {
        if let Some(line_comment_idx) = line.find('#') {
            without_comments.push_str(&line[..line_comment_idx]);
        } else {
            without_comments.push_str(line);
        }
        without_comments.push('\n');
    }
    without_comments
}

/// Detect whether an x86(_64) extended asm template string uses AT&T syntax (vs. Intel).
/// For gcc, AT&T syntax is default... unless `-masm=intel` is passed. This
/// means we can hope but not guarantee that x86 asm with no syntax directive
/// uses AT&T syntax.
/// To handle other cases, try to heuristically detect the variant we get
/// (assuming it's actually x86 asm in the first place...).
/// As the rust x86 default is intel syntax, we need to emit the "att_syntax"
/// option if we get a hint that this asm uses AT&T syntax.
///
/// Note that this function receives the asm template after Clang's translation
/// from gcc syntax (with `%` for substitution/escapes) to LLVM syntax which
/// uses `$` for substitution/escapes. See:
/// <https://llvm.org/docs/LangRef.html#inline-assembler-expressions>
fn asm_is_att_syntax(asm: &str) -> bool {
    // First, remove comments, so we can look at only the semantically
    // significant parts of the asm template.
    let asm = &*remove_comments(asm);

    // Look for syntax directives.
    let intel_directive = asm.find(".intel_syntax");
    let att_directive = asm.find(".att_syntax");
    match (intel_directive, att_directive) {
        (Some(intel_pos), Some(att_pos)) => {
            // Both directives are present; presumably this asm switches to one at
            // its start and restores the default at the end. Whichever comes first
            // should be what the asm uses.
            att_pos < intel_pos
        }
        (Some(_intel), None) => false,
        (None, Some(_att)) => true,
        (None, None) => {
            #[allow(clippy::needless_bool)]
            if asm.contains("word ptr") {
                false
            } else if asm.contains("$$") || asm.contains('%') || asm.contains('(') {
                // Guess based on sigils used in AT&T assembly:
                // $ (escaped) for constants, % for registers, and ( for address calculations
                true
            } else if asm.contains('[') {
                // default to true, because AT&T is the default for gcc inline asm
                false
            } else {
                true
            }
        }
    }
}

/// If applicable, maps the index of an input operand to the
/// output operand it is tied to.
///
/// Utilizes the fact that GNU inline assembly specifies all
/// operands in a particular order of [output1, ... outputN]
/// followed by [input1, ..., inputN] where the indices for all
/// input operands are indexed relative to the size of the
/// output operand sequence.
fn tied_output_operand_idx(
    idx: usize,
    num_output_operands: usize,
    tied_operands: &HashMap<(usize, bool), usize>,
) -> usize {
    if let Some(adj_idx) = idx.checked_sub(num_output_operands) {
        // will only be Some(idx) if it was an input operand
        match tied_operands.get(&(adj_idx, false)) {
            Some(&out_idx) => {
                return out_idx;
            }
            None => {
                // get number of tied inputs before this index
                // TODO: can calculate this once before the call, not once for each input
                let num_tied_before = tied_operands
                    .keys()
                    .filter(|&&(iidx, is_out)| !is_out && iidx < adj_idx)
                    .count();
                // shift the original index by the number of tied input operands prior to the current one
                return idx - num_tied_before;
            }
        };
    }

    idx
}

/// Rewrite a LLVM inline assembly template string into an asm!-compatible one
/// by translating its references to operands (of the form $0 or $x0) to {0} or
/// {0:y} (and wrapping mem-only references in square brackets).
fn rewrite_asm<F: Fn(&str) -> bool, M: Fn(usize) -> usize>(
    asm: &str,
    input_op_mapper: M,
    is_mem_only: F,
    arch: Arch,
) -> TranslationResult<String> {
    let mut out = String::with_capacity(asm.len());

    let mut first = true;
    let mut last_empty = false;

    // Iterate over $-prefixed chunks
    for chunk in asm.split('$') {
        // No modification needed for first chunk
        if first {
            first = false;
            out.push_str(chunk);
            continue;
        }

        // Pass-through $$ as one $
        if last_empty {
            last_empty = false;
            out.push('$');
            out.push_str(chunk);
            continue;
        }

        // Note empty chunks
        if chunk.is_empty() {
            last_empty = true;
            continue;
        }

        // Do not re-wrap ${...}, but do translate modifiers
        if chunk.starts_with('{') {
            // Translate operand modifiers ("template modifiers" per Rust)
            if let Some(end_idx) = chunk.find('}') {
                let ref_str = &chunk[..end_idx];
                if let Some(colon_idx) = ref_str.find(':') {
                    let (before_mods, _modifiers) = ref_str.split_at(colon_idx + 1);
                    out.push('{');
                    let idx: usize = before_mods
                        .trim_matches(|c: char| !c.is_ascii_digit())
                        .parse()
                        .map_err(|_| TranslationError::generic("could not parse operand idx"))?;
                    out.push_str(input_op_mapper(idx).to_string().as_str());
                    out.push(':');
                    let modifiers = ref_str[colon_idx + 1..].chars();
                    for modifier in modifiers {
                        if let Some(new) = translate_modifier(modifier, arch) {
                            out.push(new);
                        }
                    }
                    out.push_str(&chunk[end_idx..]);
                }
            } else {
                out.push_str(chunk);
            }
            continue;
        }

        // Translate references of the form %k0 or %3, which look like $k0
        // or $3 in LLVM asm.
        if chunk.starts_with(|c: char| c.is_ascii_alphanumeric()) {
            // Find the end of the reference itself (after 'k0' or '3').
            let end_idx = chunk
                .find(|c: char| c == ',' || !c.is_ascii_alphanumeric())
                .unwrap_or(chunk.len());
            let ref_str = &chunk[..end_idx];

            let index_str;
            let mut new_modifiers = String::new();
            // If the ref string starts with a letter, it's a modifier to translate.
            if let Some(true) = ref_str.chars().next().map(|c| c.is_ascii_alphabetic()) {
                let (modifiers, index) = ref_str.split_at(1);

                index_str = index;

                for modifier in modifiers.chars() {
                    if let Some(new) = translate_modifier(modifier, arch) {
                        new_modifiers.push(new);
                    }
                }
            } else {
                // Just digits
                index_str = ref_str;
            }
            let mem_only = is_mem_only(index_str);
            // Push the reference wrapped in {}, or in [{}] if mem-only
            out.push_str(if mem_only { "[{" } else { "{" });
            let idx: usize = index_str
                .parse()
                .map_err(|_| TranslationError::generic("could not parse operand idx"))?;
            out.push_str(input_op_mapper(idx).to_string().as_str());
            if !new_modifiers.is_empty() {
                out.push(':');
                out.push_str(&new_modifiers);
            }
            out.push_str(if mem_only { "}]" } else { "}" });
            // Push the rest of the chunk
            out.push_str(&chunk[end_idx..]);
            continue;
        }

        // We failed to parse this operand reference
        out.push_str(chunk);
    }
    Ok(out)
}

impl Translation<'_> {
    /// Convert an inline-assembly statement into one or more Rust statements.
    /// If inline assembly translation is not enabled this will result in an
    /// error message instead of a conversion. Because the inline assembly syntax
    /// used in C is different than the one used in Rust (Rust uses the LLVM syntax
    /// directly) the resulting translated assembly statements will be unlikely to work
    /// without further manual translation. The translator will properly translate
    /// the arguments to the assembly statement, however.
    pub fn convert_asm(
        &self,
        ctx: ExprContext,
        span: Span,
        is_volatile: bool,
        asm: &str,
        inputs: &[AsmOperand],
        outputs: &[AsmOperand],
        clobbers: &[String],
    ) -> TranslationResult<Vec<Stmt>> {
        if !self.tcfg.translate_asm {
            return Err(TranslationError::generic(
                "Inline assembly translation not enabled.",
            ));
        }

        let arch = match parse_arch(&self.ast_context.target) {
            Some(arch) => arch,
            None => {
                return Err(TranslationError::generic(
                    "Cannot translate inline assembly for unfamiliar architecture",
                ))
            }
        };

        self.use_feature("asm");

        fn push_expr(tokens: &mut Vec<TokenTree>, expr: Box<Expr>) {
            tokens.extend(expr.to_token_stream());
        }

        let mut stmts: Vec<Stmt> = vec![];
        let mut post_stmts: Vec<Stmt> = vec![];
        let mut tokens: Vec<TokenTree> = vec![];

        // Identify tied operands
        let mut tied_operands = HashMap::new();
<<<<<<< HEAD
        for (
            input_idx,
            AsmOperand {
                constraints, ..
            },
        ) in inputs.iter().enumerate()
        {
=======
        for (input_idx, AsmOperand { constraints, .. }) in inputs.iter().enumerate() {
>>>>>>> 1c197eb9
            let constraints_digits = constraints.trim_matches(|c: char| !c.is_ascii_digit());
            if let Ok(output_idx) = constraints_digits.parse::<usize>() {
                let output_key = (output_idx, true);
                // Positional references in template count across outputs then inputs.
                // Add output count so that our index is into the full sequence and can be used for
                // positional template substitutions.
                let input_key = (input_idx + outputs.len(), false);
                tied_operands.insert(output_key, input_idx);
                tied_operands.insert(input_key, output_idx);
            }
        }

        let operand_is_mem_only = |operand: &AsmOperand| -> bool {
            if let Ok((_dir_spec, mem_only, _parsed)) =
                parse_constraints(&operand.constraints, arch)
            {
                mem_only
            } else {
                println!("could not parse asm constraints: {}", operand.constraints);
                false
            }
        };

        // Detect and pair inputs/outputs that constrain themselves to the same register
        let mut inputs_by_register = HashMap::new();
        let mut other_inputs = Vec::new();
        for (i, input) in inputs.iter().enumerate() {
            let combined_idx = i + outputs.len();
            let (_dir_spec, _mem_only, parsed) = parse_constraints(&input.constraints, arch)?;
            // Only pair operands with an explicit register or index
            if is_regname_or_int(&parsed) {
                inputs_by_register.insert(parsed, (combined_idx, input.clone()));
            } else {
                other_inputs.push((parsed, (combined_idx, input.clone())));
            }
        }

        // Convert gcc asm arguments (input and output lists) into a single list
        // of operands with explicit arg dir specs (asm!-style)

        // The unified arg list
        let mut args = Vec::new();

        // Add outputs as inout if a matching input is found, else as outputs
        for (output_idx, output) in outputs.iter().enumerate() {
            match parse_constraints(&output.constraints, arch) {
                Ok((mut dir_spec, mem_only, parsed)) => {
                    // Add to args list; if a matching in_expr is found, this is
                    // an inout and we remove the output from the outputs list
                    let mut in_expr = inputs_by_register.remove(&parsed);
                    if in_expr.is_none() {
                        // Also check for by-index references to this output
                        in_expr = inputs_by_register.remove(&output_idx.to_string());
                    }
                    // Extract expression
                    let in_expr = in_expr.map(|(i, operand)| (i, operand.expression));

                    // For inouts, change the dirspec to include 'in'
                    if in_expr.is_some() {
                        dir_spec = dir_spec.with_in();
                    }
                    args.push(BidirAsmOperand {
                        dir_spec,
                        mem_only,
                        name: None,
                        constraints: parsed,
                        in_expr,
                        out_expr: Some((output_idx, output.expression)),
                    });
                }
                // Constraint could not be parsed, drop it
                Err(e) => eprintln!("{}", e),
            }
        }
        // Add unmatched inputs
        for (_, (input_idx, input)) in inputs_by_register
            .into_iter()
            .chain(other_inputs.into_iter())
        {
            let (dir_spec, mem_only, parsed) = match parse_constraints(&input.constraints, arch) {
                Ok(x) => x,
                Err(e) => {
                    eprintln!("{}", e);
                    continue;
                }
            };
            args.push(BidirAsmOperand {
                dir_spec,
                mem_only,
                name: None,
                constraints: parsed,
                in_expr: Some((input_idx, input.expression)),
                out_expr: None,
            });
        }

        // Determine whether the assembly is in AT&T syntax
        let att_syntax = match arch {
            Arch::X86 | Arch::X86_64 => asm_is_att_syntax(&asm),
            _ => false,
        };

        // Sort positional args before named ones.
        args.sort_by_key(|arg| !arg.is_positional());

        // Add workaround for reserved registers (e.g. rbx on x86_64)
        let (prolog, epilog) = rewrite_reserved_reg_operands(att_syntax, arch, &mut args);

        // Find new idx by searching args for one with this original idx
        let new_idx_for_orig = |orig_idx| {
            args.iter()
                .position(|operand| operand.has_orig_idx(orig_idx))
                .unwrap_or_else(|| panic!("no operand had index {orig_idx} in asm str:\n{asm}"))
        };

        // Rewrite arg references in assembly template
        let rewritten_asm = rewrite_asm(
            asm,
            |idx: usize| {
                new_idx_for_orig(tied_output_operand_idx(idx, outputs.len(), &tied_operands))
            },
            |ref_str: &str| {
                if let Ok(idx) = ref_str.parse::<usize>() {
                    outputs
                        .iter()
                        .chain(inputs.iter())
                        .nth(idx)
                        .map(operand_is_mem_only)
                        .unwrap_or(false)
                } else {
                    false
                }
            },
            arch,
        )?;

        let rewritten_asm = prolog + &rewritten_asm + &epilog;

        // Emit assembly template
        for line in rewritten_asm.split("\n") {
            push_expr(&mut tokens, mk().lit_expr(line.to_string() + "\n"));
            tokens.push(TokenTree::Punct(Punct::new(',', Alone)));
        }
        tokens.pop();

        // Outputs and Inputs
        let mut operand_renames = HashMap::new();
        for operand in args {
            tokens.push(TokenTree::Punct(Punct::new(',', Alone)));

            // First, convert output expr if present
            let out_expr = if let Some((output_idx, out_expr)) = operand.out_expr {
                let mut out_expr = self.convert_expr(ctx.used(), out_expr, None)?;
                stmts.append(out_expr.stmts_mut());
                let mut out_expr = out_expr.into_value();

                if operand.mem_only {
                    // If the constraint string contains `*`, then
                    // c2rust-ast-exporter added it (there's no gcc equivalent);
                    // in this case, we need to do what clang does and pass in
                    // the operand by-address instead of by-value
                    out_expr = mk().mutbl().addr_of_expr(out_expr);
                }

                if let Some(_tied_operand) = tied_operands.get(&(output_idx, true)) {
                    // If we have an input operand tied to an output operand,
                    // we need to replicate clang's behavior: the inline assembly
                    // uses the larger type internally, and the smaller value gets
                    // extended to the larger one before the call, and truncated
                    // back after (if needed). For portability, we moved the
                    // type conversions into the `c2rust-asm-casts` crate,
                    // so we call into that one from here.

                    // Convert `x` into `let freshN = &mut x; *x`
                    let output_name = self.renamer.borrow_mut().fresh();
                    let output_local = mk().local(
                        mk().ident_pat(&output_name),
                        None,
                        Some(mk().mutbl().addr_of_expr(out_expr)),
                    );
                    stmts.push(mk().local_stmt(Box::new(output_local)));

                    // `let mut freshN;`
                    let inner_name = self.renamer.borrow_mut().fresh();
                    let inner_local = mk().local(mk().ident_pat(&inner_name), None, None);
                    stmts.push(mk().local_stmt(Box::new(inner_local)));

                    out_expr = mk().ident_expr(&inner_name);
                    operand_renames.insert(output_idx, (output_name, inner_name));
                }
                Some(out_expr)
            } else {
                None
            };

            // Then, handle input expr if present
            let in_expr = if let Some((input_idx, in_expr)) = operand.in_expr {
                let mut in_expr = self.convert_expr(ctx.used(), in_expr, None)?;
                stmts.append(in_expr.stmts_mut());
                let mut in_expr = in_expr.into_value();

                if operand.mem_only {
                    in_expr = mk().addr_of_expr(in_expr);
                }
                if let Some(tied_operand) = tied_operands.get(&(input_idx, false)) {
                    self.use_crate(ExternCrate::C2RustAsmCasts);

                    // Import the trait into scope
                    self.with_cur_file_item_store(|item_store| {
                        item_store.add_use(vec!["c2rust_asm_casts".into()], "AsmCastTrait");
                    });

                    let (output_name, inner_name) = operand_renames.get(tied_operand).unwrap();

                    let input_name = self.renamer.borrow_mut().fresh();
                    let input_local = mk().local(mk().ident_pat(&input_name), None, Some(in_expr));
                    stmts.push(mk().local_stmt(Box::new(input_local)));

                    // Replace `in_expr` with
                    // `c2rust_asm_casts::AsmCast::cast_in(output, input)`
                    let path_expr = mk().path_expr(vec!["c2rust_asm_casts", "AsmCast", "cast_in"]);
                    let output = mk().ident_expr(output_name);
                    let input = mk().ident_expr(input_name);
                    in_expr = mk().call_expr(path_expr, vec![output.clone(), input.clone()]);

                    // Append the cast-out call after the assembly macro:
                    // `c2rust_asm_casts::AsmCast::cast_out(output, input, inner);`
                    let path_expr = mk().path_expr(vec!["c2rust_asm_casts", "AsmCast", "cast_out"]);
                    let inner = mk().ident_expr(inner_name);
                    let cast_out = mk().call_expr(path_expr, vec![output, input, inner]);
                    post_stmts.push(mk().semi_stmt(cast_out));
                }
                Some(in_expr)
            } else {
                None
            };

            // Emit "name =" if a name is given
            if let Some(name) = operand.name {
                push_expr(&mut tokens, mk().ident_expr(name));
                tokens.push(TokenTree::Punct(Punct::new('=', Alone)));
            }

            // Emit dir_spec(constraint), quoting constraint if needed
            push_expr(&mut tokens, mk().ident_expr(operand.dir_spec.to_string()));
            let constraints_ident = if is_regname_or_int(&operand.constraints) {
                mk().lit_expr(operand.constraints.trim_matches('"'))
            } else {
                mk().ident_expr(operand.constraints)
            };

            // Emit input and/or output expressions, separated by "=>" if both
            push_expr(&mut tokens, mk().paren_expr(constraints_ident));
            if let Some(in_expr) = in_expr {
                let in_expr_span = in_expr.span();
                push_expr(&mut tokens, in_expr);
                if out_expr.is_some() {
                    tokens.push(TokenTree::Punct(Punct::new('=', Joint)));
                    tokens.push(TokenTree::Punct(Punct::new('>', Alone)));
                } else {
                    // If inout but no out expr was given, mark clobbered ('_')
                    if let ArgDirSpec::InOut | ArgDirSpec::InLateOut = operand.dir_spec {
                        tokens.push(TokenTree::Punct(Punct::new('=', Joint)));
                        tokens.push(TokenTree::Punct(Punct::new('>', Alone)));

                        tokens.push(TokenTree::Ident(Ident::new("_", in_expr_span)));
                    }
                }
            }
            if let Some(out_expr) = out_expr {
                push_expr(&mut tokens, out_expr);
            }
        }

        let mut preserves_flags = true;
        let mut read_only = true;

        // Clobbers
        for clobber in clobbers {
            // Process and drop non-register clobbers
            if clobber == "cc" {
                preserves_flags = false;
                continue;
            };
            if clobber == "memory" {
                read_only = false;
                continue;
            };

            // We must drop clobbers of reserved registers, even though this
            // really means we're misinforming the compiler of what's been
            // overwritten. Warn verbosely.
            let quoted = format!("\"{}\"", clobber);
            if reg_is_reserved(&quoted, arch).is_some() {
                warn!(
                    "Attempting to clobber reserved register ({}), dropping clobber! \
                This likely means the potential for miscompilation has been introduced. \
                Please rewrite this assembly to save/restore the value of this register \
                if at all possible.",
                    clobber
                );
                continue;
            }

            tokens.push(TokenTree::Punct(Punct::new(',', Alone)));
            let result = mk().call_expr(mk().ident_expr("out"), vec![mk().lit_expr(clobber)]);
            push_expr(&mut tokens, result);
            push_expr(&mut tokens, mk().ident_expr("_"));
        }

        // Options
        {
            let mut options = vec![];
            if preserves_flags {
                options.push(mk().ident_expr("preserves_flags"));
            }
            if !is_volatile {
                // Pure cannot be applied if we have no outputs
                if read_only && (outputs.len() + clobbers.len()) > 0 {
                    options.push(mk().ident_expr("pure"));
                    options.push(mk().ident_expr("readonly"));
                }
                // We never emit [pure, nomem] right now, but it would be nice
            }

            if att_syntax {
                options.push(mk().ident_expr("att_syntax"));
            }

            if !options.is_empty() {
                tokens.push(TokenTree::Punct(Punct::new(',', Alone)));
                let result = mk().call_expr(mk().ident_expr("options"), options);
                push_expr(&mut tokens, result);
            }
        }

        self.with_cur_file_item_store(|item_store| {
            item_store.add_use(vec!["core".into(), "arch".into()], "asm");
        });

        let mac = mk().mac(
            mk().path(vec!["asm"]),
            tokens.into_iter().collect::<TokenStream>(),
            MacroDelimiter::Paren(Default::default()),
        );
        let mac = mk().mac_expr(mac);
        let mac = mk().span(span).semi_stmt(mac);
        stmts.push(mac);

        // Push the post-macro statements
        stmts.extend(post_stmts);

        Ok(stmts)
    }
}<|MERGE_RESOLUTION|>--- conflicted
+++ resolved
@@ -142,13 +142,9 @@
     }
 
     // Handle register names
-<<<<<<< HEAD
-    let mut constraints = constraints.replace(['{', '}'], "\"");
-=======
     let constraints = constraints.replace(['{', '}'], "\"");
     let mut llvm_constraints = constraints.clone();
     let mut constraints = constraints.as_str();
->>>>>>> 1c197eb9
 
     // Convert (simple) constraints to ones rustc understands
     while constraints != "" {
@@ -718,17 +714,7 @@
 
         // Identify tied operands
         let mut tied_operands = HashMap::new();
-<<<<<<< HEAD
-        for (
-            input_idx,
-            AsmOperand {
-                constraints, ..
-            },
-        ) in inputs.iter().enumerate()
-        {
-=======
         for (input_idx, AsmOperand { constraints, .. }) in inputs.iter().enumerate() {
->>>>>>> 1c197eb9
             let constraints_digits = constraints.trim_matches(|c: char| !c.is_ascii_digit());
             if let Ok(output_idx) = constraints_digits.parse::<usize>() {
                 let output_key = (output_idx, true);
