---
source: pdg/src/main.rs
expression: pdg
---
g {
	n[0]: &_5  _    => _10 @ bb5[4]: fn main;
	n[1]: copy n[0] => _9  @ bb5[5]: fn main;
	n[2]: copy n[0] => _9  @ bb5[5]: fn main;
}
nodes_that_need_write = []

g {
	n[0]: &_20 _    => _19 @ bb8[11]: fn main;  
	n[1]: copy n[0] => _18 @ bb8[12]: fn main;  
	n[2]: copy n[1] => _17 @ bb8[13]: fn main;  
	n[3]: copy n[2] => _1  @ bb0[0]:  fn new_v1;
}
nodes_that_need_write = []

g {
	n[0]: &_13 _    => _27 @ bb8[22]: fn main;     
	n[1]: copy n[0] => _26 @ bb8[23]: fn main;     
	n[2]: copy n[1] => _1  @ bb0[0]:  fn new_debug;
}
nodes_that_need_write = []

g {
	n[0]: &_24 _    => _23 @ bb13[4]: fn main;  
	n[1]: copy n[0] => _22 @ bb13[5]: fn main;  
	n[2]: copy n[1] => _21 @ bb13[6]: fn main;  
	n[3]: copy n[2] => _2  @ bb0[0]:  fn new_v1;
}
nodes_that_need_write = []

g {
	n[0]: &_1 _ => _29 @ bb15[11]: fn main;
}
nodes_that_need_write = []

g {
	n[0]: copy _    => _34 @ bb16[5]: fn main;  
	n[1]: copy n[0] => _2  @ bb0[0]:  fn expect;
}
nodes_that_need_write = []

g {
	n[0]: copy _    => _30 @ bb18[0]: fn main;
	n[1]: copy n[0] => _2  @ bb0[0]:  fn push;
}
nodes_that_need_write = []

g {
	n[0]: &_5 _ => _10 @ bb5[4]: fn main;
}
nodes_that_need_write = []

g {
	n[0]: &_1 _ => _37 @ bb27[4]: fn main;
}
nodes_that_need_write = []

g {
	n[0]: copy        _    => _38   @ bb28[0]: fn main;              
	n[1]: copy        n[0] => _2    @ bb0[0]:  fn push;              
	n[2]: value.store _    => _20.* @ bb4[8]:  fn invalid;           
	n[3]: value.store _    => _17.* @ bb8[5]:  fn fdevent_unregister;
}
nodes_that_need_write = []

g {
	n[0]: &_1  _    => _43 @ bb29[9]: fn main;
	n[1]: copy n[0] => _1  @ bb0[0]:  fn len; 
}
nodes_that_need_write = []

g {
<<<<<<< HEAD
	n[0]: copy _ => _45 @ bb30[7]: fn main;
=======
	n[0]: &_1 _ => _46 @ bb31[6]: fn main;
>>>>>>> b890f9dc
}
nodes_that_need_write = []

g {
	n[0]: copy _    => _44 @ bb31[0]: fn main;  
	n[1]: copy n[0] => _2  @ bb0[0]:  fn main_0;
}
nodes_that_need_write = []

g {
	n[0]: alloc     _    => _2 @ bb1[2]: fn simple;
	n[1]: copy      n[0] => _1 @ bb2[2]: fn simple;
	n[2]: field.0   n[1] => _9 @ bb4[5]: fn simple;
	n[3]: addr.load n[2] => _  @ bb4[5]: fn simple;
}
nodes_that_need_write = []

g {
	n[0]:  alloc      _     => _6  @ bb3[2]:  fn simple;
	n[1]:  copy       n[0]  => _5  @ bb4[2]:  fn simple;
	n[2]:  copy       n[1]  => _10 @ bb4[9]:  fn simple;
	n[3]:  copy       n[2]  => _1  @ bb4[10]: fn simple;
	n[4]:  field.0    n[3]  => _   @ bb4[11]: fn simple;
	n[5]:  addr.store n[4]  => _   @ bb4[11]: fn simple;
	n[6]:  field.0    n[3]  => _11 @ bb4[13]: fn simple;
	n[7]:  addr.load  n[6]  => _   @ bb4[13]: fn simple;
	n[8]:  field.0    n[1]  => _   @ bb4[14]: fn simple;
	n[9]:  addr.store n[8]  => _   @ bb4[14]: fn simple;
	n[10]: field.1    n[3]  => _   @ bb4[16]: fn simple;
	n[11]: addr.store n[10] => _   @ bb4[16]: fn simple;
	n[12]: field.0    n[3]  => _12 @ bb4[18]: fn simple;
	n[13]: addr.load  n[12] => _   @ bb4[18]: fn simple;
	n[14]: field.1    n[3]  => _13 @ bb4[21]: fn simple;
	n[15]: addr.load  n[14] => _   @ bb4[21]: fn simple;
	n[16]: addr.load  n[3]  => _   @ bb4[24]: fn simple;
	n[17]: field.2    n[3]  => _   @ bb4[25]: fn simple;
	n[18]: addr.store n[17] => _   @ bb4[25]: fn simple;
	n[19]: copy       n[3]  => _16 @ bb4[30]: fn simple;
	n[20]: copy       n[19] => _2  @ bb0[0]:  fn recur; 
	n[21]: copy       n[20] => _12 @ bb7[10]: fn recur; 
	n[22]: copy       n[21] => _2  @ bb0[0]:  fn recur; 
	n[23]: copy       n[22] => _12 @ bb7[10]: fn recur; 
	n[24]: copy       n[23] => _2  @ bb0[0]:  fn recur; 
	n[25]: copy       n[24] => _12 @ bb7[10]: fn recur; 
	n[26]: copy       n[25] => _2  @ bb0[0]:  fn recur; 
	n[27]: copy       n[26] => _8  @ bb1[3]:  fn recur; 
	n[28]: copy       n[27] => _7  @ bb1[4]:  fn recur; 
	n[29]: free       n[28] => _0  @ bb1[5]:  fn recur; 
<<<<<<< HEAD
	n[30]: copy       n[26] => _13 @ bb8[5]:  fn recur; 
	n[31]: copy       n[26] => _13 @ bb8[5]:  fn recur; 
	n[32]: copy       n[26] => _13 @ bb8[5]:  fn recur; 
=======
	n[30]: copy       n[26] => _14 @ bb9[5]:  fn recur; 
	n[31]: copy       n[26] => _14 @ bb9[5]:  fn recur; 
	n[32]: copy       n[26] => _14 @ bb9[5]:  fn recur; 
	n[33]: addr.load  n[1]  => _   @ bb5[3]:  fn simple;
	n[34]: addr.store n[3]  => _   @ bb5[7]:  fn simple;
>>>>>>> b890f9dc
}
nodes_that_need_write = [34, 18, 17, 11, 10, 9, 8, 5, 4, 3, 2, 1, 0]

g {
	n[0]: &_1 _ => _9 @ bb4[6]: fn simple;
}
nodes_that_need_write = []

g {
	n[0]: &_1 _ => _13 @ bb4[22]: fn simple;
}
nodes_that_need_write = []

g {
	n[0]: &_1         _    => _14    @ bb4[25]: fn simple;
	n[1]: value.store n[0] => _1.*.2 @ bb4[26]: fn simple;
}
nodes_that_need_write = []

g {
	n[0]: alloc      _    => _2  @ bb1[2]:  fn exercise_allocator;
	n[1]: copy       n[0] => _1  @ bb2[2]:  fn exercise_allocator;
	n[2]: field.0    n[1] => _   @ bb2[5]:  fn exercise_allocator;
	n[3]: addr.store n[2] => _   @ bb2[5]:  fn exercise_allocator;
	n[4]: field.0    n[1] => _10 @ bb2[18]: fn exercise_allocator;
	n[5]: addr.load  n[4] => _   @ bb2[18]: fn exercise_allocator;
	n[6]: copy       n[1] => _13 @ bb3[8]:  fn exercise_allocator;
	n[7]: copy       n[6] => _12 @ bb3[9]:  fn exercise_allocator;
	n[8]: free       n[7] => _11 @ bb5[2]:  fn exercise_allocator;
}
nodes_that_need_write = [3, 2, 1, 0]

g {
	n[0]: &_9  _    => _8 @ bb2[13]: fn exercise_allocator;
	n[1]: copy n[0] => _7 @ bb2[14]: fn exercise_allocator;
	n[2]: copy n[1] => _6 @ bb2[16]: fn exercise_allocator;
	n[3]: copy n[2] => _1 @ bb0[0]:  fn printf;            
}
nodes_that_need_write = []

g {
	n[0]:  alloc      _     => _11 @ bb5[2]:   fn exercise_allocator;
	n[1]:  copy       n[0]  => _1  @ bb6[3]:   fn exercise_allocator;
	n[2]:  copy       n[1]  => _19 @ bb6[7]:   fn exercise_allocator;
	n[3]:  offset[0]  n[2]  => _18 @ bb6[7]:   fn exercise_allocator;
	n[4]:  field.0    n[3]  => _   @ bb7[1]:   fn exercise_allocator;
	n[5]:  addr.store n[4]  => _   @ bb7[1]:   fn exercise_allocator;
	n[6]:  copy       n[1]  => _21 @ bb7[6]:   fn exercise_allocator;
	n[7]:  offset[1]  n[6]  => _20 @ bb7[6]:   fn exercise_allocator;
	n[8]:  field.0    n[7]  => _   @ bb8[1]:   fn exercise_allocator;
	n[9]:  addr.store n[8]  => _   @ bb8[1]:   fn exercise_allocator;
	n[10]: copy       n[1]  => _34 @ bb11[15]: fn exercise_allocator;
	n[11]: offset[0]  n[10] => _33 @ bb11[20]: fn exercise_allocator;
	n[12]: field.0    n[11] => _32 @ bb13[2]:  fn exercise_allocator;
	n[13]: addr.load  n[12] => _   @ bb13[2]:  fn exercise_allocator;
	n[14]: copy       n[1]  => _34 @ bb11[15]: fn exercise_allocator;
	n[15]: offset[1]  n[14] => _33 @ bb11[20]: fn exercise_allocator;
	n[16]: field.0    n[15] => _32 @ bb13[2]:  fn exercise_allocator;
	n[17]: addr.load  n[16] => _   @ bb13[2]:  fn exercise_allocator;
	n[18]: copy       n[1]  => _42 @ bb20[7]:  fn exercise_allocator;
	n[19]: copy       n[18] => _41 @ bb20[8]:  fn exercise_allocator;
	n[20]: copy       n[1]  => _4  @ bb0[2]:   fn reallocarray;      
	n[21]: copy       n[20] => _1  @ bb0[10]:  fn reallocarray;      
	n[22]: free       n[19] => _40 @ bb21[2]:  fn exercise_allocator;
}
nodes_that_need_write = [9, 8, 7, 6, 5, 4, 3, 2, 1, 0]

g {
	n[0]: &_31 _    => _30 @ bb11[7]:  fn exercise_allocator;
	n[1]: copy n[0] => _29 @ bb11[8]:  fn exercise_allocator;
	n[2]: copy n[1] => _28 @ bb11[10]: fn exercise_allocator;
	n[3]: copy n[2] => _1  @ bb0[0]:   fn printf;            
}
nodes_that_need_write = []

g {
	n[0]:  alloc      _     => _40 @ bb21[2]:  fn exercise_allocator;
	n[1]:  copy       n[0]  => _1  @ bb22[4]:  fn exercise_allocator;
	n[2]:  copy       n[1]  => _47 @ bb22[8]:  fn exercise_allocator;
	n[3]:  offset[0]  n[2]  => _46 @ bb22[8]:  fn exercise_allocator;
	n[4]:  field.0    n[3]  => _   @ bb23[1]:  fn exercise_allocator;
	n[5]:  addr.store n[4]  => _   @ bb23[1]:  fn exercise_allocator;
	n[6]:  copy       n[1]  => _49 @ bb23[6]:  fn exercise_allocator;
	n[7]:  offset[1]  n[6]  => _48 @ bb23[6]:  fn exercise_allocator;
	n[8]:  field.0    n[7]  => _   @ bb24[1]:  fn exercise_allocator;
	n[9]:  addr.store n[8]  => _   @ bb24[1]:  fn exercise_allocator;
	n[10]: copy       n[1]  => _51 @ bb24[6]:  fn exercise_allocator;
	n[11]: offset[2]  n[10] => _50 @ bb24[6]:  fn exercise_allocator;
	n[12]: field.0    n[11] => _   @ bb25[1]:  fn exercise_allocator;
	n[13]: addr.store n[12] => _   @ bb25[1]:  fn exercise_allocator;
	n[14]: copy       n[1]  => _63 @ bb28[15]: fn exercise_allocator;
	n[15]: offset[0]  n[14] => _62 @ bb28[20]: fn exercise_allocator;
	n[16]: field.0    n[15] => _61 @ bb30[2]:  fn exercise_allocator;
	n[17]: addr.load  n[16] => _   @ bb30[2]:  fn exercise_allocator;
	n[18]: copy       n[1]  => _63 @ bb28[15]: fn exercise_allocator;
	n[19]: offset[1]  n[18] => _62 @ bb28[20]: fn exercise_allocator;
	n[20]: field.0    n[19] => _61 @ bb30[2]:  fn exercise_allocator;
	n[21]: addr.load  n[20] => _   @ bb30[2]:  fn exercise_allocator;
	n[22]: copy       n[1]  => _63 @ bb28[15]: fn exercise_allocator;
	n[23]: offset[2]  n[22] => _62 @ bb28[20]: fn exercise_allocator;
	n[24]: field.0    n[23] => _61 @ bb30[2]:  fn exercise_allocator;
	n[25]: addr.load  n[24] => _   @ bb30[2]:  fn exercise_allocator;
	n[26]: copy       n[1]  => _71 @ bb37[7]:  fn exercise_allocator;
	n[27]: copy       n[26] => _70 @ bb37[8]:  fn exercise_allocator;
	n[28]: free       n[27] => _69 @ bb37[9]:  fn exercise_allocator;
}
nodes_that_need_write = [13, 12, 11, 10, 9, 8, 7, 6, 5, 4, 3, 2, 1, 0]

g {
	n[0]: &_60 _    => _59 @ bb28[7]:  fn exercise_allocator;
	n[1]: copy n[0] => _58 @ bb28[8]:  fn exercise_allocator;
	n[2]: copy n[1] => _57 @ bb28[10]: fn exercise_allocator;
	n[3]: copy n[2] => _1  @ bb0[0]:   fn printf;            
}
nodes_that_need_write = []

g {
	n[0]:  alloc      _     => _72  @ bb39[2]:  fn exercise_allocator;
	n[1]:  copy       n[0]  => _1   @ bb40[3]:  fn exercise_allocator;
	n[2]:  copy       n[1]  => _77  @ bb40[7]:  fn exercise_allocator;
	n[3]:  offset[0]  n[2]  => _76  @ bb40[7]:  fn exercise_allocator;
	n[4]:  field.0    n[3]  => _    @ bb41[1]:  fn exercise_allocator;
	n[5]:  addr.store n[4]  => _    @ bb41[1]:  fn exercise_allocator;
	n[6]:  copy       n[1]  => _79  @ bb41[6]:  fn exercise_allocator;
	n[7]:  offset[1]  n[6]  => _78  @ bb41[6]:  fn exercise_allocator;
	n[8]:  field.0    n[7]  => _    @ bb42[1]:  fn exercise_allocator;
	n[9]:  addr.store n[8]  => _    @ bb42[1]:  fn exercise_allocator;
	n[10]: copy       n[1]  => _81  @ bb42[6]:  fn exercise_allocator;
	n[11]: offset[2]  n[10] => _80  @ bb42[6]:  fn exercise_allocator;
	n[12]: field.0    n[11] => _    @ bb43[1]:  fn exercise_allocator;
	n[13]: addr.store n[12] => _    @ bb43[1]:  fn exercise_allocator;
	n[14]: copy       n[1]  => _83  @ bb43[6]:  fn exercise_allocator;
	n[15]: offset[3]  n[14] => _82  @ bb43[6]:  fn exercise_allocator;
	n[16]: field.0    n[15] => _    @ bb44[1]:  fn exercise_allocator;
	n[17]: addr.store n[16] => _    @ bb44[1]:  fn exercise_allocator;
	n[18]: copy       n[1]  => _95  @ bb47[15]: fn exercise_allocator;
	n[19]: offset[0]  n[18] => _94  @ bb47[20]: fn exercise_allocator;
	n[20]: field.0    n[19] => _93  @ bb49[2]:  fn exercise_allocator;
	n[21]: addr.load  n[20] => _    @ bb49[2]:  fn exercise_allocator;
	n[22]: copy       n[1]  => _95  @ bb47[15]: fn exercise_allocator;
	n[23]: offset[1]  n[22] => _94  @ bb47[20]: fn exercise_allocator;
	n[24]: field.0    n[23] => _93  @ bb49[2]:  fn exercise_allocator;
	n[25]: addr.load  n[24] => _    @ bb49[2]:  fn exercise_allocator;
	n[26]: copy       n[1]  => _95  @ bb47[15]: fn exercise_allocator;
	n[27]: offset[2]  n[26] => _94  @ bb47[20]: fn exercise_allocator;
	n[28]: field.0    n[27] => _93  @ bb49[2]:  fn exercise_allocator;
	n[29]: addr.load  n[28] => _    @ bb49[2]:  fn exercise_allocator;
	n[30]: copy       n[1]  => _95  @ bb47[15]: fn exercise_allocator;
	n[31]: offset[3]  n[30] => _94  @ bb47[20]: fn exercise_allocator;
	n[32]: field.0    n[31] => _93  @ bb49[2]:  fn exercise_allocator;
	n[33]: addr.load  n[32] => _    @ bb49[2]:  fn exercise_allocator;
	n[34]: copy       n[1]  => _103 @ bb56[7]:  fn exercise_allocator;
	n[35]: copy       n[34] => _102 @ bb56[8]:  fn exercise_allocator;
	n[36]: free       n[35] => _101 @ bb56[9]:  fn exercise_allocator;
}
nodes_that_need_write = [17, 16, 15, 14, 13, 12, 11, 10, 9, 8, 7, 6, 5, 4, 3, 2, 1, 0]

g {
	n[0]: &_92 _    => _91 @ bb47[7]:  fn exercise_allocator;
	n[1]: copy n[0] => _90 @ bb47[8]:  fn exercise_allocator;
	n[2]: copy n[1] => _89 @ bb47[10]: fn exercise_allocator;
	n[3]: copy n[2] => _1  @ bb0[0]:   fn printf;            
}
nodes_that_need_write = []

g {
	n[0]: alloc      _    => _2  @ bb1[2]:  fn simple_analysis;
	n[1]: copy       n[0] => _1  @ bb2[2]:  fn simple_analysis;
	n[2]: field.0    n[1] => _   @ bb2[5]:  fn simple_analysis;
	n[3]: addr.store n[2] => _   @ bb2[5]:  fn simple_analysis;
	n[4]: field.0    n[1] => _10 @ bb2[18]: fn simple_analysis;
	n[5]: addr.load  n[4] => _   @ bb2[18]: fn simple_analysis;
	n[6]: copy       n[1] => _13 @ bb3[8]:  fn simple_analysis;
	n[7]: copy       n[6] => _12 @ bb3[9]:  fn simple_analysis;
	n[8]: free       n[7] => _11 @ bb3[10]: fn simple_analysis;
}
nodes_that_need_write = [3, 2, 1, 0]

g {
	n[0]: &_9  _    => _8 @ bb2[13]: fn simple_analysis;
	n[1]: copy n[0] => _7 @ bb2[14]: fn simple_analysis;
	n[2]: copy n[1] => _6 @ bb2[16]: fn simple_analysis;
	n[3]: copy n[2] => _1 @ bb0[0]:  fn printf;         
}
nodes_that_need_write = []

g {
	n[0]:  alloc      _    => _2 @ bb1[2]:  fn analysis2;       
	n[1]:  copy       n[0] => _1 @ bb2[2]:  fn analysis2;       
	n[2]:  field.0    n[1] => _  @ bb2[5]:  fn analysis2;       
	n[3]:  addr.store n[2] => _  @ bb2[5]:  fn analysis2;       
	n[4]:  copy       n[1] => _6 @ bb2[9]:  fn analysis2;       
	n[5]:  copy       n[4] => _1 @ bb0[0]:  fn analysis2_helper;
	n[6]:  field.0    n[5] => _7 @ bb0[12]: fn analysis2_helper;
	n[7]:  addr.load  n[6] => _  @ bb0[12]: fn analysis2_helper;
	n[8]:  copy       n[5] => _9 @ bb3[6]:  fn analysis2;       
	n[9]:  copy       n[8] => _8 @ bb3[7]:  fn analysis2;       
	n[10]: free       n[9] => _7 @ bb3[8]:  fn analysis2;       
}
nodes_that_need_write = [3, 2, 1, 0]

g {
	n[0]: &_6  _    => _5 @ bb0[7]:  fn analysis2_helper;
	n[1]: copy n[0] => _4 @ bb0[8]:  fn analysis2_helper;
	n[2]: copy n[1] => _3 @ bb0[10]: fn analysis2_helper;
	n[3]: copy n[2] => _1 @ bb0[0]:  fn printf;          
}
nodes_that_need_write = []

g {
	n[0]: alloc      _    => _0  @ bb0[2]:  fn malloc_wrapper;         
	n[1]: copy       n[0] => _2  @ bb2[0]:  fn inter_function_analysis;
	n[2]: copy       n[1] => _1  @ bb2[2]:  fn inter_function_analysis;
	n[3]: field.0    n[2] => _   @ bb2[5]:  fn inter_function_analysis;
	n[4]: addr.store n[3] => _   @ bb2[5]:  fn inter_function_analysis;
	n[5]: field.0    n[2] => _10 @ bb2[18]: fn inter_function_analysis;
	n[6]: addr.load  n[5] => _   @ bb2[18]: fn inter_function_analysis;
	n[7]: copy       n[2] => _13 @ bb3[8]:  fn inter_function_analysis;
	n[8]: copy       n[7] => _12 @ bb3[9]:  fn inter_function_analysis;
	n[9]: free       n[8] => _11 @ bb3[10]: fn inter_function_analysis;
}
nodes_that_need_write = [4, 3, 2, 1, 0]

g {
	n[0]: &_9  _    => _8 @ bb2[13]: fn inter_function_analysis;
	n[1]: copy n[0] => _7 @ bb2[14]: fn inter_function_analysis;
	n[2]: copy n[1] => _6 @ bb2[16]: fn inter_function_analysis;
	n[3]: copy n[2] => _1 @ bb0[0]:  fn printf;                 
}
nodes_that_need_write = []

g {
	n[0]: alloc       _    => _2   @ bb1[2]: fn no_owner;
	n[1]: value.store n[0] => _5.* @ bb2[4]: fn no_owner;
	n[2]: addr.store  n[1] => _    @ bb2[3]: fn no_owner;
}
nodes_that_need_write = [2, 1, 0]

g {
	n[0]: addr.store _ => _ @ bb2[3]: fn no_owner;
}
nodes_that_need_write = [0]

g {
	n[0]: alloc       _    => _2   @ bb1[2]: fn no_owner;
	n[1]: value.store n[0] => _5.* @ bb2[4]: fn no_owner;
	n[2]: value.load  _    => _11  @ bb3[6]: fn no_owner;
	n[3]: copy        n[2] => _10  @ bb3[7]: fn no_owner;
	n[4]: free        n[3] => _9   @ bb3[8]: fn no_owner;
}
nodes_that_need_write = []

g {
	n[0]: addr.load _ => _ @ bb3[5]: fn no_owner;
}
nodes_that_need_write = []

g {
	n[0]:  alloc       _    => _2   @ bb1[2]:  fn invalid;
	n[1]:  copy        n[0] => _1   @ bb2[2]:  fn invalid;
	n[2]:  field.0     n[1] => _    @ bb2[5]:  fn invalid;
	n[3]:  addr.store  n[2] => _    @ bb2[5]:  fn invalid;
	n[4]:  copy        n[1] => _5   @ bb2[8]:  fn invalid;
	n[5]:  value.store n[4] => _6.* @ bb2[11]: fn invalid;
	n[6]:  field.0     n[1] => _12  @ bb2[25]: fn invalid;
	n[7]:  addr.load   n[6] => _    @ bb2[25]: fn invalid;
	n[8]:  copy        n[1] => _23  @ bb4[13]: fn invalid;
	n[9]:  copy        n[8] => _22  @ bb4[14]: fn invalid;
	n[10]: free        n[9] => _21  @ bb4[15]: fn invalid;
}
nodes_that_need_write = [3, 2, 1, 0]

g {
	n[0]: addr.store _ => _ @ bb2[10]: fn invalid;
}
nodes_that_need_write = [0]

g {
	n[0]: &_11 _    => _10 @ bb2[20]: fn invalid;
	n[1]: copy n[0] => _9  @ bb2[21]: fn invalid;
	n[2]: copy n[1] => _8  @ bb2[23]: fn invalid;
	n[3]: copy n[2] => _1  @ bb0[0]:  fn printf; 
}
nodes_that_need_write = []

g {
	n[0]: &_17 _    => _16 @ bb3[11]: fn invalid;
	n[1]: copy n[0] => _15 @ bb3[12]: fn invalid;
	n[2]: copy n[1] => _14 @ bb3[14]: fn invalid;
	n[3]: copy n[2] => _1  @ bb0[0]:  fn printf; 
}
nodes_that_need_write = []

g {
	n[0]: field.0 _ => _18 @ bb3[18]: fn invalid;
}
nodes_that_need_write = []

g {
	n[0]: addr.load _ => _ @ bb3[18]: fn invalid;
}
nodes_that_need_write = []

g {
	n[0]: addr.store _ => _ @ bb4[7]: fn invalid;
}
nodes_that_need_write = [0]

g {
	n[0]: &_1 _ => _4 @ bb0[8]: fn testing;
}
nodes_that_need_write = []

g {
	n[0]: &_4 _ => _3 @ bb0[10]: fn testing;
}
nodes_that_need_write = []

g {
	n[0]: &_3        _    => _5 @ bb0[13]: fn testing;
	n[1]: addr.store n[0] => _  @ bb0[18]: fn testing;
}
nodes_that_need_write = [1, 0]

g {
	n[0]: &_1 _ => _7 @ bb0[16]: fn testing;
}
nodes_that_need_write = []

g {
	n[0]: &_7         _    => _6   @ bb0[18]: fn testing;
	n[1]: value.store n[0] => _5.* @ bb0[19]: fn testing;
}
nodes_that_need_write = []

g {
	n[0]: alloc      _    => _2  @ bb1[2]:  fn simple1;
	n[1]: copy       n[0] => _1  @ bb2[2]:  fn simple1;
	n[2]: copy       n[1] => _8  @ bb2[9]:  fn simple1;
	n[3]: copy       n[2] => _7  @ bb2[10]: fn simple1;
	n[4]: free       n[3] => _6  @ bb3[2]:  fn simple1;
	n[5]: copy       n[1] => _16 @ bb4[21]: fn simple1;
	n[6]: ptr_to_int n[5] => _   @ bb4[21]: fn simple1;
	n[7]: copy       n[1] => _21 @ bb4[34]: fn simple1;
	n[8]: copy       n[7] => _20 @ bb4[35]: fn simple1;
	n[9]: free       n[8] => _19 @ bb4[36]: fn simple1;
}
nodes_that_need_write = []

g {
	n[0]: alloc      _    => _6  @ bb3[2]:  fn simple1;
	n[1]: copy       n[0] => _5  @ bb4[3]:  fn simple1;
	n[2]: copy       n[1] => _11 @ bb4[7]:  fn simple1;
	n[3]: field.0    n[2] => _   @ bb4[8]:  fn simple1;
	n[4]: addr.store n[3] => _   @ bb4[8]:  fn simple1;
	n[5]: copy       n[1] => _12 @ bb4[11]: fn simple1;
	n[6]: copy       n[2] => _13 @ bb4[14]: fn simple1;
	n[7]: int_to_ptr _    => _17 @ bb4[28]: fn simple1;
}
nodes_that_need_write = [4, 3, 2, 1, 0]

g {
	n[0]: &_13 _ => _14 @ bb4[17]: fn simple1;
}
nodes_that_need_write = []

g {
	n[0]:  alloc       _     => _2     @ bb1[2]:  fn lighttpd_test;     
	n[1]:  copy        n[0]  => _1     @ bb2[2]:  fn lighttpd_test;     
	n[2]:  copy        n[1]  => _9     @ bb4[6]:  fn lighttpd_test;     
	n[3]:  value.store n[2]  => _5.*.0 @ bb4[7]:  fn lighttpd_test;     
	n[4]:  value.load  _     => _8     @ bb0[3]:  fn fdevent_register;  
	n[5]:  offset[0]   n[4]  => _7     @ bb0[8]:  fn fdevent_register;  
	n[6]:  copy        n[5]  => _6     @ bb1[3]:  fn fdevent_register;  
	n[7]:  addr.store  n[6]  => _      @ bb2[0]:  fn fdevent_register;  
	n[8]:  addr.load   n[6]  => _      @ bb2[3]:  fn fdevent_register;  
	n[9]:  value.load  _     => _5     @ bb0[4]:  fn fdevent_unregister;
	n[10]: offset[0]   n[9]  => _4     @ bb0[9]:  fn fdevent_unregister;
	n[11]: addr.load   n[10] => _      @ bb1[2]:  fn fdevent_unregister;
	n[12]: value.load  _     => _19    @ bb7[5]:  fn fdevent_unregister;
	n[13]: offset[0]   n[12] => _18    @ bb7[10]: fn fdevent_unregister;
	n[14]: copy        n[13] => _17    @ bb8[3]:  fn fdevent_unregister;
	n[15]: addr.store  n[14] => _      @ bb8[4]:  fn fdevent_unregister;
	n[16]: copy        n[1]  => _20    @ bb6[7]:  fn lighttpd_test;     
	n[17]: copy        n[16] => _19    @ bb6[8]:  fn lighttpd_test;     
	n[18]: free        n[17] => _18    @ bb6[9]:  fn lighttpd_test;     
}
nodes_that_need_write = [15, 14, 13, 12, 7, 6, 5, 4]

g {
	n[0]:  alloc      _     => _6  @ bb3[2]:  fn lighttpd_test;                
	n[1]:  copy       n[0]  => _5  @ bb4[2]:  fn lighttpd_test;                
	n[2]:  field.0    n[1]  => _   @ bb4[6]:  fn lighttpd_test;                
	n[3]:  addr.store n[2]  => _   @ bb4[6]:  fn lighttpd_test;                
	n[4]:  copy       n[1]  => _12 @ bb4[11]: fn lighttpd_test;                
	n[5]:  value.load _     => _10 @ bb2[11]: fn connection_accepted;          
	n[6]:  copy       n[5]  => _1  @ bb0[0]:  fn fdevent_register;             
	n[7]:  field.0    n[6]  => _8  @ bb0[2]:  fn fdevent_register;             
	n[8]:  addr.load  n[7]  => _   @ bb0[2]:  fn fdevent_register;             
	n[9]:  value.load _     => _4  @ bb0[3]:  fn connection_close;             
	n[10]: copy       n[9]  => _1  @ bb0[0]:  fn fdevent_fdnode_event_del;     
	n[11]: copy       n[10] => _7  @ bb2[3]:  fn fdevent_fdnode_event_del;     
	n[12]: copy       n[11] => _1  @ bb0[0]:  fn fdevent_fdnode_event_unsetter;
	n[13]: value.load _     => _7  @ bb1[6]:  fn connection_close;             
	n[14]: copy       n[13] => _1  @ bb0[0]:  fn fdevent_unregister;           
	n[15]: field.0    n[14] => _5  @ bb0[3]:  fn fdevent_unregister;           
	n[16]: addr.load  n[15] => _   @ bb0[3]:  fn fdevent_unregister;           
	n[17]: field.0    n[14] => _19 @ bb7[4]:  fn fdevent_unregister;           
	n[18]: addr.load  n[17] => _   @ bb7[4]:  fn fdevent_unregister;           
	n[19]: copy       n[15] => _23 @ bb7[6]:  fn lighttpd_test;                
	n[20]: copy       n[19] => _22 @ bb7[7]:  fn lighttpd_test;                
	n[21]: free       n[20] => _21 @ bb7[8]:  fn lighttpd_test;                
}
nodes_that_need_write = [3, 2, 1, 0]

g {
	n[0]: &_11 _ => _10 @ bb4[14]: fn lighttpd_test;
}
nodes_that_need_write = []

g {
	n[0]: &_10      _    => _14 @ bb4[18]: fn lighttpd_test;      
	n[1]: copy      n[0] => _1  @ bb0[0]:  fn connection_accepted;
	n[2]: field.0   n[1] => _10 @ bb2[10]: fn connection_accepted;
	n[3]: addr.load n[2] => _   @ bb2[10]: fn connection_accepted;
}
nodes_that_need_write = []

g {
	n[0]:  alloc       _     => _5      @ bb1[2]:  fn connection_accepted;
	n[1]:  copy        n[0]  => _4      @ bb2[2]:  fn connection_accepted;
	n[2]:  field.0     n[1]  => _       @ bb2[6]:  fn connection_accepted;
	n[3]:  addr.store  n[2]  => _       @ bb2[6]:  fn connection_accepted;
	n[4]:  field.0     n[1]  => _11     @ bb2[12]: fn connection_accepted;
	n[5]:  addr.load   n[4]  => _       @ bb2[12]: fn connection_accepted;
	n[6]:  copy        n[1]  => _15     @ bb2[21]: fn connection_accepted;
	n[7]:  copy        n[6]  => _14     @ bb2[22]: fn connection_accepted;
	n[8]:  copy        n[7]  => _4      @ bb0[0]:  fn fdevent_register;   
	n[9]:  copy        n[8]  => _15     @ bb2[16]: fn fdevent_register;   
	n[10]: value.store n[9]  => _12.*.1 @ bb2[17]: fn fdevent_register;   
	n[11]: field.1     n[1]  => _       @ bb3[4]:  fn connection_accepted;
	n[12]: addr.store  n[11] => _       @ bb3[4]:  fn connection_accepted;
	n[13]: copy        n[8]  => _0      @ bb3[7]:  fn connection_accepted;
	n[14]: copy        n[13] => _13     @ bb5[0]:  fn lighttpd_test;      
	n[15]: copy        n[14] => _17     @ bb5[7]:  fn lighttpd_test;      
	n[16]: copy        n[15] => _2      @ bb0[0]:  fn connection_close;   
	n[17]: field.1     n[16] => _5      @ bb0[4]:  fn connection_close;   
	n[18]: addr.load   n[17] => _       @ bb0[4]:  fn connection_close;   
	n[19]: field.0     n[16] => _8      @ bb1[7]:  fn connection_close;   
	n[20]: addr.load   n[19] => _       @ bb1[7]:  fn connection_close;   
}
nodes_that_need_write = [12, 11, 3, 2, 1, 0]

g {
	n[0]:  alloc       _     => _3     @ bb1[2]:  fn fdnode_init;                  
	n[1]:  copy        n[0]  => _2     @ bb2[3]:  fn fdnode_init;                  
	n[2]:  copy        n[1]  => _10    @ bb2[10]: fn fdnode_init;                  
	n[3]:  copy        n[2]  => _1     @ bb0[0]:  fn is_null;                      
	n[4]:  copy        n[1]  => _0     @ bb9[3]:  fn fdnode_init;                  
	n[5]:  copy        n[4]  => _11    @ bb2[0]:  fn fdevent_register;             
	n[6]:  value.store n[5]  => _6.*   @ bb2[1]:  fn fdevent_register;             
	n[7]:  value.load  _     => _12    @ bb2[4]:  fn fdevent_register;             
	n[8]:  field.0     n[7]  => _      @ bb2[8]:  fn fdevent_register;             
	n[9]:  addr.store  n[8]  => _      @ bb2[8]:  fn fdevent_register;             
	n[10]: field.2     n[7]  => _      @ bb2[12]: fn fdevent_register;             
	n[11]: addr.store  n[10] => _      @ bb2[12]: fn fdevent_register;             
	n[12]: field.1     n[7]  => _      @ bb2[16]: fn fdevent_register;             
	n[13]: addr.store  n[12] => _      @ bb2[16]: fn fdevent_register;             
	n[14]: field.3     n[7]  => _      @ bb2[20]: fn fdevent_register;             
	n[15]: addr.store  n[14] => _      @ bb2[20]: fn fdevent_register;             
	n[16]: field.4     n[7]  => _      @ bb2[24]: fn fdevent_register;             
	n[17]: addr.store  n[16] => _      @ bb2[24]: fn fdevent_register;             
	n[18]: copy        n[7]  => _0     @ bb2[27]: fn fdevent_register;             
	n[19]: copy        n[18] => _9     @ bb3[0]:  fn connection_accepted;          
	n[20]: value.store n[19] => _4.*.1 @ bb3[5]:  fn connection_accepted;          
	n[21]: value.load  _     => _5     @ bb0[5]:  fn connection_close;             
	n[22]: copy        n[21] => _2     @ bb0[0]:  fn fdevent_fdnode_event_del;     
	n[23]: copy        n[22] => _5     @ bb0[4]:  fn fdevent_fdnode_event_del;     
	n[24]: copy        n[23] => _1     @ bb0[0]:  fn is_null;                      
	n[25]: copy        n[22] => _8     @ bb2[5]:  fn fdevent_fdnode_event_del;     
	n[26]: copy        n[25] => _2     @ bb0[0]:  fn fdevent_fdnode_event_unsetter;
	n[27]: field.4     n[26] => _7     @ bb0[8]:  fn fdevent_fdnode_event_unsetter;
	n[28]: addr.load   n[27] => _      @ bb0[8]:  fn fdevent_fdnode_event_unsetter;
	n[29]: value.load  _     => _3     @ bb1[3]:  fn fdevent_unregister;           
	n[30]: copy        n[29] => _12    @ bb1[12]: fn fdevent_unregister;           
	n[31]: ptr_to_int  n[30] => _      @ bb1[12]: fn fdevent_unregister;           
	n[32]: copy        n[29] => _23    @ bb8[8]:  fn fdevent_unregister;           
	n[33]: copy        n[32] => _1     @ bb0[0]:  fn fdnode_free;                  
	n[34]: copy        n[33] => _4     @ bb0[4]:  fn fdnode_free;                  
	n[35]: copy        n[34] => _3     @ bb0[5]:  fn fdnode_free;                  
	n[36]: free        n[35] => _2     @ bb0[6]:  fn fdnode_free;                  
}
nodes_that_need_write = [17, 16, 15, 14, 13, 12, 11, 10, 9, 8, 7]

g {
	n[0]: &_10      _    => _16 @ bb5[5]: fn lighttpd_test;   
	n[1]: copy      n[0] => _1  @ bb0[0]: fn connection_close;
	n[2]: field.0   n[1] => _4  @ bb0[2]: fn connection_close;
	n[3]: addr.load n[2] => _   @ bb0[2]: fn connection_close;
	n[4]: field.0   n[1] => _7  @ bb1[5]: fn connection_close;
	n[5]: addr.load n[4] => _   @ bb1[5]: fn connection_close;
}
nodes_that_need_write = []

g {
	n[0]: alloc _    => _1 @ bb1[2]: fn test_malloc_free;
	n[1]: copy  n[0] => _5 @ bb2[5]: fn test_malloc_free;
	n[2]: free  n[1] => _4 @ bb2[5]: fn test_malloc_free;
}
nodes_that_need_write = []

g {
	n[0]: alloc _    => _2 @ bb1[2]:  fn test_malloc_free_cast;
	n[1]: copy  n[0] => _1 @ bb2[2]:  fn test_malloc_free_cast;
	n[2]: copy  n[1] => _7 @ bb2[8]:  fn test_malloc_free_cast;
	n[3]: copy  n[2] => _6 @ bb2[9]:  fn test_malloc_free_cast;
	n[4]: free  n[3] => _5 @ bb2[10]: fn test_malloc_free_cast;
}
nodes_that_need_write = []

g {
	n[0]: alloc _    => _1 @ bb1[2]: fn test_arg;
	n[1]: copy  n[0] => _5 @ bb2[5]: fn test_arg;
	n[2]: copy  n[1] => _1 @ bb0[0]: fn foo;     
	n[3]: copy  n[2] => _2 @ bb0[2]: fn foo;     
	n[4]: copy  n[2] => _6 @ bb3[4]: fn test_arg;
}
nodes_that_need_write = []

g {
	n[0]:  alloc _     => _1  @ bb1[2]: fn test_arg_rec;
	n[1]:  copy  n[0]  => _5  @ bb2[5]: fn test_arg_rec;
	n[2]:  copy  n[1]  => _2  @ bb0[0]: fn foo_rec;     
	n[3]:  copy  n[2]  => _10 @ bb1[8]: fn foo_rec;     
	n[4]:  copy  n[3]  => _2  @ bb0[0]: fn foo_rec;     
	n[5]:  copy  n[4]  => _10 @ bb1[8]: fn foo_rec;     
	n[6]:  copy  n[5]  => _2  @ bb0[0]: fn foo_rec;     
	n[7]:  copy  n[6]  => _10 @ bb1[8]: fn foo_rec;     
	n[8]:  copy  n[7]  => _2  @ bb0[0]: fn foo_rec;     
	n[9]:  copy  n[8]  => _0  @ bb7[3]: fn foo_rec;     
	n[10]: copy  n[9]  => _7  @ bb3[0]: fn foo_rec;     
	n[11]: copy  n[10] => _11 @ bb3[5]: fn foo_rec;     
	n[12]: copy  n[11] => _0  @ bb3[7]: fn foo_rec;     
	n[13]: copy  n[12] => _7  @ bb3[0]: fn foo_rec;     
	n[14]: copy  n[13] => _11 @ bb3[5]: fn foo_rec;     
	n[15]: copy  n[14] => _0  @ bb3[7]: fn foo_rec;     
	n[16]: copy  n[15] => _7  @ bb3[0]: fn foo_rec;     
	n[17]: copy  n[16] => _11 @ bb3[5]: fn foo_rec;     
	n[18]: copy  n[17] => _0  @ bb3[7]: fn foo_rec;     
	n[19]: copy  n[18] => _4  @ bb3[0]: fn test_arg_rec;
}
nodes_that_need_write = []

g {
	n[0]: &_1  _    => _2 @ bb0[5]:  fn test_shared_ref;
	n[1]: copy n[0] => _3 @ bb0[8]:  fn test_shared_ref;
	n[2]: copy n[1] => _5 @ bb0[12]: fn test_shared_ref;
	n[3]: copy n[2] => _1 @ bb0[0]:  fn shared_ref_foo; 
	n[4]: copy n[3] => _0 @ bb0[1]:  fn shared_ref_foo; 
	n[5]: copy n[4] => _4 @ bb1[0]:  fn test_shared_ref;
}
nodes_that_need_write = []

g {
	n[0]: &_1 _ => _4 @ bb0[8]: fn test_unique_ref;
}
nodes_that_need_write = []

g {
	n[0]: &_4 _ => _3 @ bb0[10]: fn test_unique_ref;
}
nodes_that_need_write = []

g {
	n[0]: &_3        _    => _5 @ bb0[13]: fn test_unique_ref;
	n[1]: addr.store n[0] => _  @ bb0[18]: fn test_unique_ref;
}
nodes_that_need_write = [1, 0]

g {
	n[0]: &_1 _ => _7 @ bb0[16]: fn test_unique_ref;
}
nodes_that_need_write = []

g {
	n[0]: &_7         _    => _6   @ bb0[18]: fn test_unique_ref;
	n[1]: value.store n[0] => _5.* @ bb0[19]: fn test_unique_ref;
}
nodes_that_need_write = []

g {
	n[0]: alloc _    => _1 @ bb1[2]: fn test_realloc_reassign;
	n[1]: copy  n[0] => _5 @ bb2[5]: fn test_realloc_reassign;
	n[2]: free  n[1] => _4 @ bb3[4]: fn test_realloc_reassign;
}
nodes_that_need_write = []

g {
	n[0]: alloc _    => _4  @ bb3[4]: fn test_realloc_reassign;
	n[1]: copy  n[0] => _1  @ bb4[3]: fn test_realloc_reassign;
	n[2]: copy  n[1] => _10 @ bb4[7]: fn test_realloc_reassign;
	n[3]: free  n[2] => _9  @ bb4[7]: fn test_realloc_reassign;
}
nodes_that_need_write = []

g {
	n[0]: alloc _    => _1 @ bb1[2]: fn test_realloc_fresh;
	n[1]: copy  n[0] => _5 @ bb2[5]: fn test_realloc_fresh;
	n[2]: free  n[1] => _4 @ bb3[2]: fn test_realloc_fresh;
}
nodes_that_need_write = []

g {
	n[0]: alloc _    => _4 @ bb3[2]: fn test_realloc_fresh;
	n[1]: copy  n[0] => _9 @ bb4[6]: fn test_realloc_fresh;
	n[2]: free  n[1] => _8 @ bb4[6]: fn test_realloc_fresh;
}
nodes_that_need_write = []

g {
	n[0]: alloc     _    => _2 @ bb1[2]:  fn test_load_addr;
	n[1]: copy      n[0] => _1 @ bb2[2]:  fn test_load_addr;
	n[2]: addr.load n[1] => _  @ bb2[5]:  fn test_load_addr;
	n[3]: copy      n[1] => _8 @ bb2[11]: fn test_load_addr;
	n[4]: copy      n[3] => _7 @ bb2[12]: fn test_load_addr;
	n[5]: free      n[4] => _6 @ bb2[13]: fn test_load_addr;
}
nodes_that_need_write = []

g {
	n[0]: alloc _ => _1 @ bb1[2]: fn test_overwrite;
}
nodes_that_need_write = []

g {
	n[0]: alloc _    => _4 @ bb3[2]: fn test_overwrite;
	n[1]: copy  n[0] => _7 @ bb4[4]: fn test_overwrite;
	n[2]: copy  n[1] => _1 @ bb4[5]: fn test_overwrite;
	n[3]: copy  n[2] => _9 @ bb4[9]: fn test_overwrite;
	n[4]: free  n[3] => _8 @ bb4[9]: fn test_overwrite;
}
nodes_that_need_write = []

g {
	n[0]: alloc      _    => _2 @ bb1[2]:  fn test_store_addr;
	n[1]: copy       n[0] => _1 @ bb2[2]:  fn test_store_addr;
	n[2]: field.0    n[1] => _  @ bb2[4]:  fn test_store_addr;
	n[3]: addr.store n[2] => _  @ bb2[4]:  fn test_store_addr;
	n[4]: copy       n[1] => _7 @ bb2[9]:  fn test_store_addr;
	n[5]: copy       n[4] => _6 @ bb2[10]: fn test_store_addr;
	n[6]: free       n[5] => _5 @ bb2[11]: fn test_store_addr;
}
nodes_that_need_write = [3, 2, 1, 0]

g {
	n[0]: alloc      _    => _2  @ bb1[2]:  fn test_load_other_store_self;
	n[1]: copy       n[0] => _1  @ bb2[2]:  fn test_load_other_store_self;
	n[2]: field.0    n[1] => _   @ bb4[4]:  fn test_load_other_store_self;
	n[3]: addr.store n[2] => _   @ bb4[4]:  fn test_load_other_store_self;
	n[4]: field.0    n[1] => _9  @ bb4[6]:  fn test_load_other_store_self;
	n[5]: addr.load  n[4] => _   @ bb4[6]:  fn test_load_other_store_self;
	n[6]: copy       n[1] => _12 @ bb4[13]: fn test_load_other_store_self;
	n[7]: copy       n[6] => _11 @ bb4[14]: fn test_load_other_store_self;
	n[8]: free       n[7] => _10 @ bb4[15]: fn test_load_other_store_self;
}
nodes_that_need_write = [3, 2, 1, 0]

g {
	n[0]: alloc      _    => _6  @ bb3[2]: fn test_load_other_store_self;
	n[1]: copy       n[0] => _5  @ bb4[2]: fn test_load_other_store_self;
	n[2]: field.0    n[1] => _   @ bb4[7]: fn test_load_other_store_self;
	n[3]: addr.store n[2] => _   @ bb4[7]: fn test_load_other_store_self;
	n[4]: copy       n[1] => _15 @ bb5[6]: fn test_load_other_store_self;
	n[5]: copy       n[4] => _14 @ bb5[7]: fn test_load_other_store_self;
	n[6]: free       n[5] => _13 @ bb5[8]: fn test_load_other_store_self;
}
nodes_that_need_write = [3, 2, 1, 0]

g {
	n[0]:  alloc      _    => _2 @ bb1[2]:  fn test_load_self_store_self;
	n[1]:  copy       n[0] => _1 @ bb2[3]:  fn test_load_self_store_self;
	n[2]:  field.3    n[1] => _  @ bb2[6]:  fn test_load_self_store_self;
	n[3]:  field.3    n[2] => _6 @ bb2[6]:  fn test_load_self_store_self;
	n[4]:  addr.load  n[3] => _  @ bb2[6]:  fn test_load_self_store_self;
	n[5]:  field.3    n[1] => _  @ bb2[7]:  fn test_load_self_store_self;
	n[6]:  field.3    n[5] => _  @ bb2[7]:  fn test_load_self_store_self;
	n[7]:  addr.store n[6] => _  @ bb2[7]:  fn test_load_self_store_self;
	n[8]:  copy       n[1] => _9 @ bb2[13]: fn test_load_self_store_self;
	n[9]:  copy       n[8] => _8 @ bb2[14]: fn test_load_self_store_self;
	n[10]: free       n[9] => _7 @ bb2[15]: fn test_load_self_store_self;
}
nodes_that_need_write = [7, 6, 5, 1, 0]

g {
	n[0]: alloc      _    => _2  @ bb1[2]:  fn test_load_self_store_self_inter;
	n[1]: copy       n[0] => _1  @ bb2[3]:  fn test_load_self_store_self_inter;
	n[2]: field.0    n[1] => _6  @ bb2[6]:  fn test_load_self_store_self_inter;
	n[3]: addr.load  n[2] => _   @ bb2[6]:  fn test_load_self_store_self_inter;
	n[4]: field.0    n[1] => _   @ bb2[10]: fn test_load_self_store_self_inter;
	n[5]: addr.store n[4] => _   @ bb2[10]: fn test_load_self_store_self_inter;
	n[6]: copy       n[1] => _10 @ bb2[16]: fn test_load_self_store_self_inter;
	n[7]: copy       n[6] => _9  @ bb2[17]: fn test_load_self_store_self_inter;
	n[8]: free       n[7] => _8  @ bb2[18]: fn test_load_self_store_self_inter;
}
nodes_that_need_write = [5, 4, 1, 0]

g {
	n[0]: alloc      _    => _1 @ bb1[2]:  fn test_ptr_int_ptr;
	n[1]: copy       n[0] => _5 @ bb2[5]:  fn test_ptr_int_ptr;
	n[2]: ptr_to_int n[1] => _  @ bb2[5]:  fn test_ptr_int_ptr;
	n[3]: int_to_ptr _    => _1 @ bb2[11]: fn test_ptr_int_ptr;
	n[4]: copy       n[3] => _8 @ bb2[15]: fn test_ptr_int_ptr;
	n[5]: free       n[4] => _7 @ bb2[15]: fn test_ptr_int_ptr;
}
nodes_that_need_write = []

g {
	n[0]: alloc      _    => _1 @ bb1[2]: fn test_load_value;
	n[1]: value.load _    => _6 @ bb2[8]: fn test_load_value;
	n[2]: free       n[1] => _5 @ bb2[8]: fn test_load_value;
}
nodes_that_need_write = []

g {
	n[0]: &_1       _    => _4 @ bb2[4]: fn test_load_value;
	n[1]: addr.load n[0] => _  @ bb2[7]: fn test_load_value;
}
nodes_that_need_write = []

g {
	n[0]: alloc       _    => _1   @ bb1[2]:  fn test_store_value;
	n[1]: copy        n[0] => _4   @ bb2[4]:  fn test_store_value;
	n[2]: copy        n[1] => _6   @ bb2[10]: fn test_store_value;
	n[3]: value.store n[2] => _5.* @ bb2[11]: fn test_store_value;
	n[4]: copy        n[0] => _8   @ bb2[15]: fn test_store_value;
	n[5]: free        n[4] => _7   @ bb2[15]: fn test_store_value;
}
nodes_that_need_write = []

g {
	n[0]: &_1        _    => _5 @ bb2[7]:  fn test_store_value;
	n[1]: addr.store n[0] => _  @ bb2[10]: fn test_store_value;
}
nodes_that_need_write = [1, 0]

g {
	n[0]:  alloc       _    => _2     @ bb1[2]:  fn test_store_value_field;
	n[1]:  copy        n[0] => _1     @ bb2[2]:  fn test_store_value_field;
	n[2]:  copy        n[1] => _9     @ bb4[6]:  fn test_store_value_field;
	n[3]:  value.store n[2] => _5.*.2 @ bb4[7]:  fn test_store_value_field;
	n[4]:  value.load  _    => _10    @ bb4[10]: fn test_store_value_field;
	n[5]:  field.2     n[1] => _      @ bb4[10]: fn test_store_value_field;
	n[6]:  addr.store  n[5] => _      @ bb4[10]: fn test_store_value_field;
	n[7]:  value.store n[4] => _1.*.2 @ bb4[11]: fn test_store_value_field;
	n[8]:  copy        n[1] => _13    @ bb4[16]: fn test_store_value_field;
	n[9]:  copy        n[8] => _12    @ bb4[17]: fn test_store_value_field;
	n[10]: free        n[9] => _11    @ bb4[18]: fn test_store_value_field;
}
nodes_that_need_write = [6, 5, 1, 0]

g {
	n[0]: alloc      _    => _6  @ bb3[2]: fn test_store_value_field;
	n[1]: copy       n[0] => _5  @ bb4[2]: fn test_store_value_field;
	n[2]: field.2    n[1] => _   @ bb4[6]: fn test_store_value_field;
	n[3]: addr.store n[2] => _   @ bb4[6]: fn test_store_value_field;
	n[4]: field.2    n[1] => _10 @ bb4[9]: fn test_store_value_field;
	n[5]: addr.load  n[4] => _   @ bb4[9]: fn test_store_value_field;
}
nodes_that_need_write = [3, 2, 1, 0]

g {
	n[0]: alloc       _    => _1   @ bb1[2]:  fn test_load_value_store_value;
	n[1]: value.load  _    => _5   @ bb2[7]:  fn test_load_value_store_value;
	n[2]: value.store n[1] => _4.* @ bb2[8]:  fn test_load_value_store_value;
	n[3]: value.load  _    => _7   @ bb2[12]: fn test_load_value_store_value;
	n[4]: free        n[3] => _6   @ bb2[12]: fn test_load_value_store_value;
}
nodes_that_need_write = []

g {
	n[0]: &_1        _    => _4 @ bb2[4]:  fn test_load_value_store_value;
	n[1]: addr.load  n[0] => _  @ bb2[6]:  fn test_load_value_store_value;
	n[2]: addr.store n[0] => _  @ bb2[7]:  fn test_load_value_store_value;
	n[3]: addr.load  n[0] => _  @ bb2[11]: fn test_load_value_store_value;
}
nodes_that_need_write = [2, 0]

g {
	n[0]: &_35 _    => _34 @ bb30[4]:  fn main_0;
	n[1]: copy n[0] => _40 @ bb30[12]: fn main_0;
	n[2]: copy n[1] => _39 @ bb30[13]: fn main_0;
	n[3]: copy n[2] => _1  @ bb0[0]:   fn len;   
}
nodes_that_need_write = []

g {
	n[0]:  &_34       _     => _42 @ bb31[6]:  fn main_0;        
	n[1]:  copy       n[0]  => _41 @ bb31[7]:  fn main_0;        
	n[2]:  copy       n[1]  => _2  @ bb0[0]:   fn insertion_sort;
	n[3]:  copy       n[2]  => _10 @ bb3[4]:   fn insertion_sort;
	n[4]:  offset[1]  n[3]  => _9  @ bb3[9]:   fn insertion_sort;
	n[5]:  addr.load  n[4]  => _   @ bb5[2]:   fn insertion_sort;
	n[6]:  copy       n[2]  => _22 @ bb9[5]:   fn insertion_sort;
	n[7]:  offset[0]  n[6]  => _21 @ bb9[16]:  fn insertion_sort;
	n[8]:  addr.load  n[7]  => _   @ bb11[2]:  fn insertion_sort;
	n[9]:  copy       n[2]  => _44 @ bb21[8]:  fn insertion_sort;
	n[10]: offset[1]  n[9]  => _43 @ bb21[13]: fn insertion_sort;
	n[11]: addr.store n[10] => _   @ bb22[2]:  fn insertion_sort;
	n[12]: copy       n[2]  => _10 @ bb3[4]:   fn insertion_sort;
	n[13]: offset[2]  n[12] => _9  @ bb3[9]:   fn insertion_sort;
	n[14]: addr.load  n[13] => _   @ bb5[2]:   fn insertion_sort;
	n[15]: copy       n[2]  => _22 @ bb9[5]:   fn insertion_sort;
	n[16]: offset[1]  n[15] => _21 @ bb9[16]:  fn insertion_sort;
	n[17]: addr.load  n[16] => _   @ bb11[2]:  fn insertion_sort;
	n[18]: copy       n[2]  => _30 @ bb12[4]:  fn insertion_sort;
	n[19]: offset[1]  n[18] => _29 @ bb12[15]: fn insertion_sort;
	n[20]: addr.load  n[19] => _   @ bb14[2]:  fn insertion_sort;
	n[21]: copy       n[2]  => _36 @ bb14[6]:  fn insertion_sort;
	n[22]: offset[2]  n[21] => _35 @ bb14[11]: fn insertion_sort;
	n[23]: addr.store n[22] => _   @ bb15[2]:  fn insertion_sort;
	n[24]: copy       n[2]  => _22 @ bb9[5]:   fn insertion_sort;
	n[25]: offset[0]  n[24] => _21 @ bb9[16]:  fn insertion_sort;
	n[26]: addr.load  n[25] => _   @ bb11[2]:  fn insertion_sort;
	n[27]: copy       n[2]  => _44 @ bb21[8]:  fn insertion_sort;
	n[28]: offset[1]  n[27] => _43 @ bb21[13]: fn insertion_sort;
	n[29]: addr.store n[28] => _   @ bb22[2]:  fn insertion_sort;
	n[30]: copy       n[2]  => _10 @ bb3[4]:   fn insertion_sort;
	n[31]: offset[3]  n[30] => _9  @ bb3[9]:   fn insertion_sort;
	n[32]: addr.load  n[31] => _   @ bb5[2]:   fn insertion_sort;
	n[33]: copy       n[2]  => _22 @ bb9[5]:   fn insertion_sort;
	n[34]: offset[2]  n[33] => _21 @ bb9[16]:  fn insertion_sort;
	n[35]: addr.load  n[34] => _   @ bb11[2]:  fn insertion_sort;
	n[36]: copy       n[2]  => _30 @ bb12[4]:  fn insertion_sort;
	n[37]: offset[2]  n[36] => _29 @ bb12[15]: fn insertion_sort;
	n[38]: addr.load  n[37] => _   @ bb14[2]:  fn insertion_sort;
	n[39]: copy       n[2]  => _36 @ bb14[6]:  fn insertion_sort;
	n[40]: offset[3]  n[39] => _35 @ bb14[11]: fn insertion_sort;
	n[41]: addr.store n[40] => _   @ bb15[2]:  fn insertion_sort;
	n[42]: copy       n[2]  => _22 @ bb9[5]:   fn insertion_sort;
	n[43]: offset[1]  n[42] => _21 @ bb9[16]:  fn insertion_sort;
	n[44]: addr.load  n[43] => _   @ bb11[2]:  fn insertion_sort;
	n[45]: copy       n[2]  => _30 @ bb12[4]:  fn insertion_sort;
	n[46]: offset[1]  n[45] => _29 @ bb12[15]: fn insertion_sort;
	n[47]: addr.load  n[46] => _   @ bb14[2]:  fn insertion_sort;
	n[48]: copy       n[2]  => _36 @ bb14[6]:  fn insertion_sort;
	n[49]: offset[2]  n[48] => _35 @ bb14[11]: fn insertion_sort;
	n[50]: addr.store n[49] => _   @ bb15[2]:  fn insertion_sort;
	n[51]: copy       n[2]  => _22 @ bb9[5]:   fn insertion_sort;
	n[52]: offset[0]  n[51] => _21 @ bb9[16]:  fn insertion_sort;
	n[53]: addr.load  n[52] => _   @ bb11[2]:  fn insertion_sort;
	n[54]: copy       n[2]  => _30 @ bb12[4]:  fn insertion_sort;
	n[55]: offset[0]  n[54] => _29 @ bb12[15]: fn insertion_sort;
	n[56]: addr.load  n[55] => _   @ bb14[2]:  fn insertion_sort;
	n[57]: copy       n[2]  => _36 @ bb14[6]:  fn insertion_sort;
	n[58]: offset[1]  n[57] => _35 @ bb14[11]: fn insertion_sort;
	n[59]: addr.store n[58] => _   @ bb15[2]:  fn insertion_sort;
	n[60]: copy       n[2]  => _44 @ bb21[8]:  fn insertion_sort;
	n[61]: offset[0]  n[60] => _43 @ bb21[13]: fn insertion_sort;
	n[62]: addr.store n[61] => _   @ bb22[2]:  fn insertion_sort;
	n[63]: copy       n[2]  => _10 @ bb3[4]:   fn insertion_sort;
	n[64]: offset[4]  n[63] => _9  @ bb3[9]:   fn insertion_sort;
	n[65]: addr.load  n[64] => _   @ bb5[2]:   fn insertion_sort;
	n[66]: copy       n[2]  => _22 @ bb9[5]:   fn insertion_sort;
	n[67]: offset[3]  n[66] => _21 @ bb9[16]:  fn insertion_sort;
	n[68]: addr.load  n[67] => _   @ bb11[2]:  fn insertion_sort;
	n[69]: copy       n[2]  => _44 @ bb21[8]:  fn insertion_sort;
	n[70]: offset[4]  n[69] => _43 @ bb21[13]: fn insertion_sort;
	n[71]: addr.store n[70] => _   @ bb22[2]:  fn insertion_sort;
}
nodes_that_need_write = [71, 70, 69, 62, 61, 60, 59, 58, 57, 50, 49, 48, 41, 40, 39, 29, 28, 27, 23, 22, 21, 11, 10, 9, 2, 1, 0]

num_graphs = 91
num_nodes = 633
<|MERGE_RESOLUTION|>--- conflicted
+++ resolved
@@ -74,11 +74,7 @@
 nodes_that_need_write = []
 
 g {
-<<<<<<< HEAD
-	n[0]: copy _ => _45 @ bb30[7]: fn main;
-=======
-	n[0]: &_1 _ => _46 @ bb31[6]: fn main;
->>>>>>> b890f9dc
+	n[0]: &_1 _ => _45 @ bb30[7]: fn main;
 }
 nodes_that_need_write = []
 
@@ -127,17 +123,11 @@
 	n[27]: copy       n[26] => _8  @ bb1[3]:  fn recur; 
 	n[28]: copy       n[27] => _7  @ bb1[4]:  fn recur; 
 	n[29]: free       n[28] => _0  @ bb1[5]:  fn recur; 
-<<<<<<< HEAD
 	n[30]: copy       n[26] => _13 @ bb8[5]:  fn recur; 
 	n[31]: copy       n[26] => _13 @ bb8[5]:  fn recur; 
 	n[32]: copy       n[26] => _13 @ bb8[5]:  fn recur; 
-=======
-	n[30]: copy       n[26] => _14 @ bb9[5]:  fn recur; 
-	n[31]: copy       n[26] => _14 @ bb9[5]:  fn recur; 
-	n[32]: copy       n[26] => _14 @ bb9[5]:  fn recur; 
 	n[33]: addr.load  n[1]  => _   @ bb5[3]:  fn simple;
 	n[34]: addr.store n[3]  => _   @ bb5[7]:  fn simple;
->>>>>>> b890f9dc
 }
 nodes_that_need_write = [34, 18, 17, 11, 10, 9, 8, 5, 4, 3, 2, 1, 0]
 
